[package]
name = "logfire"
version = "0.5.0"
edition = "2024"
license = "MIT"
rust-version = "1.85"
description = "Rust SDK for Pydantic Logfire"
documentation = "https://docs.rs/logfire"
homepage = "https://github.com/pydantic/logfire-rust"
repository = "https://github.com/pydantic/logfire-rust"

[dependencies]
log = "0.4"
env_filter = "0.1"

# deps for grpc export
http = { version = "1.2", optional = true }
tonic = { version = "0.13", optional = true }

rand = "0.9.0"

opentelemetry = { version = "0.30", default-features = false, features = ["trace"] }
opentelemetry_sdk = { version = "0.30", default-features = false, features = ["trace", "experimental_metrics_custom_reader"] }
opentelemetry-otlp = { version = "0.30", default-features = false, features = ["trace", "metrics"] }
futures-util = "0.3"

tracing = "0.1"
tracing-subscriber = { version = "0.3", features = ["env-filter"] }
tracing-opentelemetry = "0.31"

thiserror = "2"

serde = { version = "1", features = ["derive"], optional = true }
nu-ansi-term = "0.50.1"
chrono = "0.4.39"
regex = "1.11.1"

[dev-dependencies]
<<<<<<< HEAD
async-trait = "0.1.88"
futures = { version = "0.3.31", features = ["futures-executor"] }
=======
>>>>>>> 7be75106
insta = "1.42.1"
opentelemetry_sdk = { version = "0.30", default-features = false, features = ["testing"] }
regex = "1.11.1"
tokio = {version = "1.44.1", features = ["test-util", "macros", "rt-multi-thread"] }
ulid = "1.2.0"

# Dependencies for examples
axum = { version = "0.8", features = ["macros"] }
axum-tracing-opentelemetry = { version = "0.29", features = ["tracing_level_info"] }
axum-otel-metrics = "0.11.0"
actix-web = "4.0"
opentelemetry-instrumentation-actix-web = { version = "0.22", features = ["metrics"] }
serde = { version = "1.0", features = ["derive"] }
serde_json = "1.0"
futures-util = "0.3"

[features]
default = ["export-http-protobuf"]
serde = ["dep:serde"]
export-grpc = ["opentelemetry-otlp/grpc-tonic", "opentelemetry-otlp/tls", "dep:http", "dep:tonic"]
export-http-protobuf = ["opentelemetry-otlp/http-proto", "opentelemetry-otlp/reqwest-blocking-client", "opentelemetry-otlp/reqwest-rustls"]
export-http-json = ["opentelemetry-otlp/http-json", "opentelemetry-otlp/reqwest-blocking-client", "opentelemetry-otlp/reqwest-rustls"]

[lints.rust]
missing_docs = "warn"

[lints.clippy]
print_stdout = "deny"
print_stderr = "deny"
dbg_macro = "deny"
unwrap_used = "deny"
# in general we lint against the pedantic group, but we will whitelist
# certain lints which we don't want to enforce (for now)
pedantic = { level = "deny", priority = -1 }
implicit_hasher = "allow"<|MERGE_RESOLUTION|>--- conflicted
+++ resolved
@@ -36,11 +36,8 @@
 regex = "1.11.1"
 
 [dev-dependencies]
-<<<<<<< HEAD
 async-trait = "0.1.88"
 futures = { version = "0.3.31", features = ["futures-executor"] }
-=======
->>>>>>> 7be75106
 insta = "1.42.1"
 opentelemetry_sdk = { version = "0.30", default-features = false, features = ["testing"] }
 regex = "1.11.1"
