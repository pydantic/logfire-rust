--- conflicted
+++ resolved
@@ -286,7 +286,7 @@
                 },
                 parent_span_id: 0000000000000000,
                 span_kind: Internal,
-                name: "event src/bridges/tracing.rs:257",
+                name: "event src/bridges/tracing.rs:260",
                 start_time: SystemTime {
                     tv_sec: 0,
                     tv_nsec: 0,
@@ -339,7 +339,7 @@
                             "code.lineno",
                         ),
                         value: I64(
-                            11,
+                            13,
                         ),
                     },
                     KeyValue {
@@ -447,7 +447,7 @@
                             "code.lineno",
                         ),
                         value: I64(
-                            12,
+                            14,
                         ),
                     },
                     KeyValue {
@@ -1458,11 +1458,7 @@
                                         "code.lineno",
                                     ),
                                     value: I64(
-<<<<<<< HEAD
-                                        176,
-=======
-                                        265,
->>>>>>> c3e738de
+                                        268,
                                     ),
                                 },
                             ],
@@ -1528,11 +1524,7 @@
                                         "code.lineno",
                                     ),
                                     value: I64(
-<<<<<<< HEAD
-                                        177,
-=======
-                                        266,
->>>>>>> c3e738de
+                                        269,
                                     ),
                                 },
                             ],
