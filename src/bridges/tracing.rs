use std::{any::TypeId, time::SystemTime};

use opentelemetry::{
    KeyValue,
    global::ObjectSafeSpan,
    trace::{SamplingDecision, TraceContextExt, Tracer},
};
use tracing::{Subscriber, field::Visit};
use tracing_opentelemetry::{OpenTelemetrySpanExt, OtelData, PreSampledTracer};
use tracing_subscriber::{Layer, registry::LookupSpan};

use crate::LogfireTracer;

/// A `tracing` layer that bridges `tracing` spans to OpenTelemetry spans using the Logfire tracer.
///
/// This layer is a wrapper around `tracing_opentelemetry::OpenTelemetryLayer` that adds additional
/// Logfire-specific metadata.
///
/// See [`ShutdownHandler::tracing_layer`][crate::ShutdownHandler::tracing_layer] for how to use
/// this layer.
pub struct LogfireTracingLayer<S> {
    tracer: LogfireTracer,
    otel_layer: tracing_opentelemetry::OpenTelemetryLayer<S, opentelemetry_sdk::trace::Tracer>,
}

impl<S> LogfireTracingLayer<S>
where
    S: Subscriber + for<'span> LookupSpan<'span>,
{
    /// Create a new `LogfireTracingLayer` with the given tracer.
    pub(crate) fn new(tracer: LogfireTracer) -> Self {
        let otel_layer = tracing_opentelemetry::layer()
            .with_error_records_to_exceptions(true)
            .with_tracer(tracer.inner.clone());

        LogfireTracingLayer { tracer, otel_layer }
    }
}

impl<S> Layer<S> for LogfireTracingLayer<S>
where
    S: Subscriber + for<'span> LookupSpan<'span>,
{
    fn on_new_span(
        &self,
        attrs: &tracing::span::Attributes<'_>,
        id: &tracing::span::Id,
        ctx: tracing_subscriber::layer::Context<'_, S>,
    ) {
        // Delegate to OpenTelemetry layer first
        self.otel_layer.on_new_span(attrs, id, ctx.clone());

        // Add Logfire-specific attributes
        let span = ctx.span(id).expect("span not found");
        let mut extensions = span.extensions_mut();
        if let Some(otel_data) = extensions.get_mut::<OtelData>() {
            let attributes = otel_data
                .builder
                .attributes
                .get_or_insert_with(Default::default);

            attributes.push(opentelemetry::KeyValue::new(
                "logfire.level_num",
                level_to_level_number(*attrs.metadata().level()),
            ));
            attributes.push(KeyValue::new("logfire.span_type", "span"));
        }
    }

    /// Emit a pending span when this span is first entered, if this span will be sampled.
    ///
    /// We do this on first enter, not on creation, because some SDKs set the parent span after
    /// creation.
    ///
    /// e.g. <https://github.com/davidB/tracing-opentelemetry-instrumentation-sdk/blob/5830c9113b0d42b72167567bf8e5f4c6b20933c8/axum-tracing-opentelemetry/src/middleware/trace_extractor.rs#L132>
    fn on_enter(&self, id: &tracing::span::Id, ctx: tracing_subscriber::layer::Context<'_, S>) {
        // Delegate to OpenTelemetry layer first
        self.otel_layer.on_enter(id, ctx.clone());

        let span = ctx.span(id).expect("span not found");
        let mut extensions = span.extensions_mut();

        if extensions.get_mut::<LogfirePendingSpanSent>().is_some() {
            return;
        }

        extensions.insert(LogfirePendingSpanSent);

        // Guaranteed to be on first entering of the span
        if let Some(otel_data) = extensions.get_mut::<OtelData>() {
            // Emit a pending span, if this span will be sampled.
            let context = self.tracer.inner.sampled_context(otel_data);
            let sampling_result = otel_data
                .builder
                .sampling_result
                .as_ref()
                .expect("we just asked for sampling to happen");

            // Deliberately match on all cases here so that if the enum changes in the future,
            // we can update this code to match the possible decisions.
            let should_emit_pending = match &sampling_result.decision {
                SamplingDecision::Drop | SamplingDecision::RecordOnly => false,
                SamplingDecision::RecordAndSample => true,
            };

            if should_emit_pending {
                let mut pending_span_builder = otel_data.builder.clone();

                // Pending span is sent as a child of the actual span with kind pending_span.
                // - The parent id is the actual span we want.
                // - The pending_parent_id is the parent of the pending span.

                let span_id = otel_data.builder.span_id.expect("otel SDK sets span ID");
                pending_span_builder.span_id = Some(span_id);

                let attributes = pending_span_builder
                    .attributes
                    .get_or_insert_with(Default::default);

                // update type of the pending span export
                if let Some(attr) = attributes
                    .iter_mut()
                    .find(|kv| kv.key.as_str() == "logfire.span_type")
                {
                    attr.value = "pending_span".into();
                } else {
                    attributes.push(opentelemetry::KeyValue::new(
                        "logfire.span_type",
                        "pending_span",
                    ));
                }

                // record the real parent ID
                let parent_span = otel_data.parent_cx.span();
                let parent_span_context = parent_span.span_context();

                if parent_span_context.is_valid() {
                    attributes.push(opentelemetry::KeyValue::new(
                        "logfire.pending_parent_id",
                        parent_span_context.span_id().to_string(),
                    ));
                }

                pending_span_builder.span_id = Some(self.tracer.inner.new_span_id());

                let start_time = pending_span_builder
                    .start_time
                    .expect("otel SDK sets start time");

                // emit pending span
                let mut pending_span =
                    pending_span_builder.start_with_context(&self.tracer.inner, &context);
                pending_span.end_with_timestamp(start_time);
            }
        }
    }

    /// Tracing events currently are recorded as span events, so do not get printed by the span emitter.
    ///
    /// Instead we need to handle them here and write them to the logfire writer.
    fn on_event(
        &self,
        event: &tracing::Event<'_>,
        _ctx: tracing_subscriber::layer::Context<'_, S>,
    ) {
        // Don't delegate events to OpenTelemetry layer, we emit them as log spans instead.
        // FIXME: can we get current span from `ctx`?
        emit_event_as_log_span(&self.tracer, event, &tracing::Span::current());
    }

    fn on_exit(&self, id: &tracing::span::Id, ctx: tracing_subscriber::layer::Context<'_, S>) {
        self.otel_layer.on_exit(id, ctx);
    }

    fn on_close(&self, id: tracing::span::Id, ctx: tracing_subscriber::layer::Context<'_, S>) {
        let span = ctx.span(&id).expect("span not found");
        let extensions = span.extensions();

<<<<<<< HEAD
        // Guaranteed to be on first entering of the span
        if let Some(otel_data) = extensions.get_mut::<OtelData>() {
            try_with_logfire_tracer(|tracer| {
                if let Some(writer) = &tracer.console_writer {
                    // FIXME: need to send this to the console writer background task, otherwise
                    // order is broken
=======
        // We write pending spans to the console; if the pending span was never created then
        // we have to manually write it now.
        if extensions.get::<LogfirePendingSpanSent>().is_none() {
            if let Some(otel_data) = extensions.get::<OtelData>() {
                if let Some(writer) = &self.tracer.console_writer {
>>>>>>> 7be75106
                    writer.write_tracing_opentelemetry_data(otel_data);
                }
            }
        }

        // Delegate to OpenTelemetry layer after handling pending span (it will remove the
        // `OtelData` so cannot do before).
        drop(extensions);
        drop(span);
        self.otel_layer.on_close(id, ctx);
    }

    fn on_follows_from(
        &self,
        span: &tracing::span::Id,
        follows: &tracing::span::Id,
        ctx: tracing_subscriber::layer::Context<'_, S>,
    ) {
        self.otel_layer.on_follows_from(span, follows, ctx);
    }

    fn on_record(
        &self,
        span: &tracing::span::Id,
        values: &tracing::span::Record<'_>,
        ctx: tracing_subscriber::layer::Context<'_, S>,
    ) {
        self.otel_layer.on_record(span, values, ctx);
    }

    unsafe fn downcast_raw(&self, id: TypeId) -> Option<*const ()> {
        if id == TypeId::of::<Self>() {
            Some(std::ptr::from_ref(self).cast())
        } else {
            unsafe { self.otel_layer.downcast_raw(id) }
        }
    }
}

/// Dummy struct to mark that we've already entered this span.
struct LogfirePendingSpanSent;

pub(crate) fn level_to_level_number(level: tracing::Level) -> i64 {
    // These numbers were chosen to match the values emitted by the Python logfire SDK.
    match level {
        tracing::Level::TRACE => 1,
        tracing::Level::DEBUG => 5,
        tracing::Level::INFO => 9,
        tracing::Level::WARN => 13,
        tracing::Level::ERROR => 17,
    }
}

fn emit_event_as_log_span(
    tracer: &LogfireTracer,
    event: &tracing::Event<'_>,
    parent_span: &tracing::Span,
) {
    let mut visitor = FieldsVisitor {
        message: None,
        fields: Vec::new(),
    };

    event.record(&mut visitor);

    // using the message as the span name matches `tracing-opentelemetry` behavior in how
    // it sets the span event name
    let message = visitor
        .message
        .unwrap_or_else(|| event.metadata().name().to_owned());

    let attributes: Vec<_> = visitor
        .fields
        .into_iter()
        .map(|(name, value)| KeyValue::new(name, value))
        .chain([
            KeyValue::new("logfire.msg", message.clone()),
            KeyValue::new(
                "logfire.level_num",
                level_to_level_number(*event.metadata().level()),
            ),
            KeyValue::new("logfire.span_type", "log"),
        ])
        .chain(
            event
                .metadata()
                .file()
                .map(|file| KeyValue::new("code.filepath", file)),
        )
        .chain(
            event
                .metadata()
                .line()
                .map(|line| KeyValue::new("code.lineno", i64::from(line))),
        )
        .chain(
            event
                .metadata()
                .module_path()
                .map(|module_path| KeyValue::new("code.namespace", module_path)),
        )
        .collect();

    // FIXME add thread.id, thread.name

    let ts = SystemTime::now();

    tracer
        .inner
        .span_builder(message)
        .with_attributes(attributes)
        .with_start_time(ts)
        // .with_end_time(ts) seems to not be respected, need to explicitly end as per below
        .start_with_context(&tracer.inner, &parent_span.context())
        .end_with_timestamp(ts);
}

/// Internal helper to `visit` a `tracing::Event` and collect relevant fields.
struct FieldsVisitor {
    message: Option<String>,
    fields: Vec<(&'static str, String)>,
}

impl Visit for FieldsVisitor {
    fn record_str(&mut self, field: &tracing::field::Field, value: &str) {
        if field.name() == "message" {
            self.message = Some(value.to_string());
        } else {
            self.fields.push((field.name(), value.to_string()));
        }
    }

    fn record_debug(&mut self, field: &tracing::field::Field, value: &dyn std::fmt::Debug) {
        if field.name() == "message" {
            self.message = Some(format!("{value:?}"));
        } else {
            self.fields.push((field.name(), format!("{value:?}")));
        }
    }
}

#[cfg(test)]
mod tests {
    use std::sync::{Arc, Mutex};

    use insta::{assert_debug_snapshot, assert_snapshot};
    use opentelemetry_sdk::trace::{InMemorySpanExporterBuilder, SimpleSpanProcessor};
    use tracing::{Level, level_filters::LevelFilter};

    use crate::{
        config::{AdvancedOptions, ConsoleOptions, Target},
        set_local_logfire,
        test_utils::{
            DeterministicExporter, DeterministicIdGenerator, remap_timestamps_in_console_output,
        },
    };

    #[test]
    fn test_tracing_bridge() {
        let exporter = InMemorySpanExporterBuilder::new().build();

        let handler =
            crate::configure()
                .local()
                .send_to_logfire(false)
                .with_additional_span_processor(SimpleSpanProcessor::new(
                    DeterministicExporter::new(exporter.clone(), file!(), line!()),
                ))
                .install_panic_handler()
                .with_default_level_filter(LevelFilter::TRACE)
                .with_advanced_options(
                    AdvancedOptions::default().with_id_generator(DeterministicIdGenerator::new()),
                )
                .finish()
                .unwrap();

        let guard = set_local_logfire(handler);

        tracing::subscriber::with_default(guard.subscriber().clone(), || {
            tracing::info!("root event"); // FIXME: this event is not emitted
            tracing::info!(name: "root event with value", field_value = 1); // FIXME: this event is not emitted

            let root = tracing::span!(Level::INFO, "root span").entered();
            let _ = tracing::span!(Level::INFO, "hello world span").entered();
            let _ = tracing::span!(Level::DEBUG, "debug span");
            let _ = tracing::span!(parent: &root, Level::DEBUG, "debug span with explicit parent");

            tracing::info!("hello world log");
            tracing::info!(name: "hello world log with value", field_value = 1);
        });

        let spans = exporter.get_finished_spans().unwrap();
        assert_debug_snapshot!(spans, @r#"
        [
            SpanData {
                span_context: SpanContext {
                    trace_id: 000000000000000000000000000000f0,
                    span_id: 00000000000000f0,
                    trace_flags: TraceFlags(
                        1,
                    ),
                    is_remote: false,
                    trace_state: TraceState(
                        None,
                    ),
                },
                parent_span_id: 0000000000000000,
                span_kind: Internal,
                name: "root event",
                start_time: SystemTime {
                    tv_sec: 0,
                    tv_nsec: 0,
                },
                end_time: SystemTime {
                    tv_sec: 0,
                    tv_nsec: 0,
                },
                attributes: [
                    KeyValue {
                        key: Static(
                            "logfire.msg",
                        ),
                        value: String(
                            Owned(
                                "root event",
                            ),
                        ),
                    },
                    KeyValue {
                        key: Static(
                            "logfire.level_num",
                        ),
                        value: I64(
                            9,
                        ),
                    },
                    KeyValue {
                        key: Static(
                            "logfire.span_type",
                        ),
                        value: String(
                            Static(
                                "log",
                            ),
                        ),
                    },
                    KeyValue {
                        key: Static(
                            "code.filepath",
                        ),
                        value: String(
                            Static(
                                "src/bridges/tracing.rs",
                            ),
                        ),
                    },
                    KeyValue {
                        key: Static(
                            "code.lineno",
                        ),
                        value: I64(
                            13,
                        ),
                    },
                    KeyValue {
                        key: Static(
                            "code.namespace",
                        ),
                        value: String(
                            Static(
                                "logfire::bridges::tracing::tests",
                            ),
                        ),
                    },
                ],
                dropped_attributes_count: 0,
                events: SpanEvents {
                    events: [],
                    dropped_count: 0,
                },
                links: SpanLinks {
                    links: [],
                    dropped_count: 0,
                },
                status: Unset,
                instrumentation_scope: InstrumentationScope {
                    name: "logfire",
                    version: None,
                    schema_url: None,
                    attributes: [],
                },
            },
            SpanData {
                span_context: SpanContext {
                    trace_id: 000000000000000000000000000000f1,
                    span_id: 00000000000000f1,
                    trace_flags: TraceFlags(
                        1,
                    ),
                    is_remote: false,
                    trace_state: TraceState(
                        None,
                    ),
                },
                parent_span_id: 0000000000000000,
                span_kind: Internal,
                name: "root event with value",
                start_time: SystemTime {
                    tv_sec: 1,
                    tv_nsec: 0,
                },
                end_time: SystemTime {
                    tv_sec: 1,
                    tv_nsec: 0,
                },
                attributes: [
                    KeyValue {
                        key: Static(
                            "field_value",
                        ),
                        value: String(
                            Owned(
                                "1",
                            ),
                        ),
                    },
                    KeyValue {
                        key: Static(
                            "logfire.msg",
                        ),
                        value: String(
                            Owned(
                                "root event with value",
                            ),
                        ),
                    },
                    KeyValue {
                        key: Static(
                            "logfire.level_num",
                        ),
                        value: I64(
                            9,
                        ),
                    },
                    KeyValue {
                        key: Static(
                            "logfire.span_type",
                        ),
                        value: String(
                            Static(
                                "log",
                            ),
                        ),
                    },
                    KeyValue {
                        key: Static(
                            "code.filepath",
                        ),
                        value: String(
                            Static(
                                "src/bridges/tracing.rs",
                            ),
                        ),
                    },
                    KeyValue {
                        key: Static(
                            "code.lineno",
                        ),
                        value: I64(
                            14,
                        ),
                    },
                    KeyValue {
                        key: Static(
                            "code.namespace",
                        ),
                        value: String(
                            Static(
                                "logfire::bridges::tracing::tests",
                            ),
                        ),
                    },
                ],
                dropped_attributes_count: 0,
                events: SpanEvents {
                    events: [],
                    dropped_count: 0,
                },
                links: SpanLinks {
                    links: [],
                    dropped_count: 0,
                },
                status: Unset,
                instrumentation_scope: InstrumentationScope {
                    name: "logfire",
                    version: None,
                    schema_url: None,
                    attributes: [],
                },
            },
            SpanData {
                span_context: SpanContext {
                    trace_id: 000000000000000000000000000000f2,
                    span_id: 00000000000000f3,
                    trace_flags: TraceFlags(
                        1,
                    ),
                    is_remote: false,
                    trace_state: TraceState(
                        None,
                    ),
                },
                parent_span_id: 00000000000000f2,
                span_kind: Internal,
                name: "root span",
                start_time: SystemTime {
                    tv_sec: 2,
                    tv_nsec: 0,
                },
                end_time: SystemTime {
                    tv_sec: 2,
                    tv_nsec: 0,
                },
                attributes: [
                    KeyValue {
                        key: Static(
                            "code.filepath",
                        ),
                        value: String(
                            Static(
                                "src/bridges/tracing.rs",
                            ),
                        ),
                    },
                    KeyValue {
                        key: Static(
                            "code.namespace",
                        ),
                        value: String(
                            Static(
                                "logfire::bridges::tracing::tests",
                            ),
                        ),
                    },
                    KeyValue {
                        key: Static(
                            "code.lineno",
                        ),
                        value: I64(
                            16,
                        ),
                    },
                    KeyValue {
                        key: Static(
                            "thread.id",
                        ),
                        value: I64(
                            0,
                        ),
                    },
                    KeyValue {
                        key: Static(
                            "thread.name",
                        ),
                        value: String(
                            Owned(
                                "bridges::tracing::tests::test_tracing_bridge",
                            ),
                        ),
                    },
                    KeyValue {
                        key: Static(
                            "logfire.level_num",
                        ),
                        value: I64(
                            9,
                        ),
                    },
                    KeyValue {
                        key: Static(
                            "logfire.span_type",
                        ),
                        value: String(
                            Static(
                                "pending_span",
                            ),
                        ),
                    },
                ],
                dropped_attributes_count: 0,
                events: SpanEvents {
                    events: [],
                    dropped_count: 0,
                },
                links: SpanLinks {
                    links: [],
                    dropped_count: 0,
                },
                status: Unset,
                instrumentation_scope: InstrumentationScope {
                    name: "logfire",
                    version: None,
                    schema_url: None,
                    attributes: [],
                },
            },
            SpanData {
                span_context: SpanContext {
                    trace_id: 000000000000000000000000000000f2,
                    span_id: 00000000000000f5,
                    trace_flags: TraceFlags(
                        1,
                    ),
                    is_remote: false,
                    trace_state: TraceState(
                        None,
                    ),
                },
                parent_span_id: 00000000000000f4,
                span_kind: Internal,
                name: "hello world span",
                start_time: SystemTime {
                    tv_sec: 3,
                    tv_nsec: 0,
                },
                end_time: SystemTime {
                    tv_sec: 3,
                    tv_nsec: 0,
                },
                attributes: [
                    KeyValue {
                        key: Static(
                            "code.filepath",
                        ),
                        value: String(
                            Static(
                                "src/bridges/tracing.rs",
                            ),
                        ),
                    },
                    KeyValue {
                        key: Static(
                            "code.namespace",
                        ),
                        value: String(
                            Static(
                                "logfire::bridges::tracing::tests",
                            ),
                        ),
                    },
                    KeyValue {
                        key: Static(
                            "code.lineno",
                        ),
                        value: I64(
                            17,
                        ),
                    },
                    KeyValue {
                        key: Static(
                            "thread.id",
                        ),
                        value: I64(
                            0,
                        ),
                    },
                    KeyValue {
                        key: Static(
                            "thread.name",
                        ),
                        value: String(
                            Owned(
                                "bridges::tracing::tests::test_tracing_bridge",
                            ),
                        ),
                    },
                    KeyValue {
                        key: Static(
                            "logfire.level_num",
                        ),
                        value: I64(
                            9,
                        ),
                    },
                    KeyValue {
                        key: Static(
                            "logfire.span_type",
                        ),
                        value: String(
                            Static(
                                "pending_span",
                            ),
                        ),
                    },
                    KeyValue {
                        key: Static(
                            "logfire.pending_parent_id",
                        ),
                        value: String(
                            Owned(
                                "00000000000000f2",
                            ),
                        ),
                    },
                ],
                dropped_attributes_count: 0,
                events: SpanEvents {
                    events: [],
                    dropped_count: 0,
                },
                links: SpanLinks {
                    links: [],
                    dropped_count: 0,
                },
                status: Unset,
                instrumentation_scope: InstrumentationScope {
                    name: "logfire",
                    version: None,
                    schema_url: None,
                    attributes: [],
                },
            },
            SpanData {
                span_context: SpanContext {
                    trace_id: 000000000000000000000000000000f2,
                    span_id: 00000000000000f4,
                    trace_flags: TraceFlags(
                        1,
                    ),
                    is_remote: false,
                    trace_state: TraceState(
                        None,
                    ),
                },
                parent_span_id: 00000000000000f2,
                span_kind: Internal,
                name: "hello world span",
                start_time: SystemTime {
                    tv_sec: 3,
                    tv_nsec: 0,
                },
                end_time: SystemTime {
                    tv_sec: 4,
                    tv_nsec: 0,
                },
                attributes: [
                    KeyValue {
                        key: Static(
                            "code.filepath",
                        ),
                        value: String(
                            Static(
                                "src/bridges/tracing.rs",
                            ),
                        ),
                    },
                    KeyValue {
                        key: Static(
                            "code.namespace",
                        ),
                        value: String(
                            Static(
                                "logfire::bridges::tracing::tests",
                            ),
                        ),
                    },
                    KeyValue {
                        key: Static(
                            "code.lineno",
                        ),
                        value: I64(
                            17,
                        ),
                    },
                    KeyValue {
                        key: Static(
                            "thread.id",
                        ),
                        value: I64(
                            0,
                        ),
                    },
                    KeyValue {
                        key: Static(
                            "thread.name",
                        ),
                        value: String(
                            Owned(
                                "bridges::tracing::tests::test_tracing_bridge",
                            ),
                        ),
                    },
                    KeyValue {
                        key: Static(
                            "logfire.level_num",
                        ),
                        value: I64(
                            9,
                        ),
                    },
                    KeyValue {
                        key: Static(
                            "logfire.span_type",
                        ),
                        value: String(
                            Static(
                                "span",
                            ),
                        ),
                    },
                    KeyValue {
                        key: Static(
                            "busy_ns",
                        ),
                        value: I64(
                            0,
                        ),
                    },
                    KeyValue {
                        key: Static(
                            "idle_ns",
                        ),
                        value: I64(
                            0,
                        ),
                    },
                ],
                dropped_attributes_count: 0,
                events: SpanEvents {
                    events: [],
                    dropped_count: 0,
                },
                links: SpanLinks {
                    links: [],
                    dropped_count: 0,
                },
                status: Unset,
                instrumentation_scope: InstrumentationScope {
                    name: "logfire",
                    version: None,
                    schema_url: None,
                    attributes: [],
                },
            },
            SpanData {
                span_context: SpanContext {
                    trace_id: 000000000000000000000000000000f2,
                    span_id: 00000000000000f6,
                    trace_flags: TraceFlags(
                        1,
                    ),
                    is_remote: false,
                    trace_state: TraceState(
                        None,
                    ),
                },
                parent_span_id: 00000000000000f2,
                span_kind: Internal,
                name: "debug span",
                start_time: SystemTime {
                    tv_sec: 5,
                    tv_nsec: 0,
                },
                end_time: SystemTime {
                    tv_sec: 6,
                    tv_nsec: 0,
                },
                attributes: [
                    KeyValue {
                        key: Static(
                            "code.filepath",
                        ),
                        value: String(
                            Static(
                                "src/bridges/tracing.rs",
                            ),
                        ),
                    },
                    KeyValue {
                        key: Static(
                            "code.namespace",
                        ),
                        value: String(
                            Static(
                                "logfire::bridges::tracing::tests",
                            ),
                        ),
                    },
                    KeyValue {
                        key: Static(
                            "code.lineno",
                        ),
                        value: I64(
                            18,
                        ),
                    },
                    KeyValue {
                        key: Static(
                            "thread.id",
                        ),
                        value: I64(
                            0,
                        ),
                    },
                    KeyValue {
                        key: Static(
                            "thread.name",
                        ),
                        value: String(
                            Owned(
                                "bridges::tracing::tests::test_tracing_bridge",
                            ),
                        ),
                    },
                    KeyValue {
                        key: Static(
                            "logfire.level_num",
                        ),
                        value: I64(
                            5,
                        ),
                    },
                    KeyValue {
                        key: Static(
                            "logfire.span_type",
                        ),
                        value: String(
                            Static(
                                "span",
                            ),
                        ),
                    },
                    KeyValue {
                        key: Static(
                            "busy_ns",
                        ),
                        value: I64(
                            0,
                        ),
                    },
                    KeyValue {
                        key: Static(
                            "idle_ns",
                        ),
                        value: I64(
                            0,
                        ),
                    },
                ],
                dropped_attributes_count: 0,
                events: SpanEvents {
                    events: [],
                    dropped_count: 0,
                },
                links: SpanLinks {
                    links: [],
                    dropped_count: 0,
                },
                status: Unset,
                instrumentation_scope: InstrumentationScope {
                    name: "logfire",
                    version: None,
                    schema_url: None,
                    attributes: [],
                },
            },
            SpanData {
                span_context: SpanContext {
                    trace_id: 000000000000000000000000000000f2,
                    span_id: 00000000000000f7,
                    trace_flags: TraceFlags(
                        1,
                    ),
                    is_remote: false,
                    trace_state: TraceState(
                        None,
                    ),
                },
                parent_span_id: 00000000000000f2,
                span_kind: Internal,
                name: "debug span with explicit parent",
                start_time: SystemTime {
                    tv_sec: 7,
                    tv_nsec: 0,
                },
                end_time: SystemTime {
                    tv_sec: 8,
                    tv_nsec: 0,
                },
                attributes: [
                    KeyValue {
                        key: Static(
                            "code.filepath",
                        ),
                        value: String(
                            Static(
                                "src/bridges/tracing.rs",
                            ),
                        ),
                    },
                    KeyValue {
                        key: Static(
                            "code.namespace",
                        ),
                        value: String(
                            Static(
                                "logfire::bridges::tracing::tests",
                            ),
                        ),
                    },
                    KeyValue {
                        key: Static(
                            "code.lineno",
                        ),
                        value: I64(
                            19,
                        ),
                    },
                    KeyValue {
                        key: Static(
                            "thread.id",
                        ),
                        value: I64(
                            0,
                        ),
                    },
                    KeyValue {
                        key: Static(
                            "thread.name",
                        ),
                        value: String(
                            Owned(
                                "bridges::tracing::tests::test_tracing_bridge",
                            ),
                        ),
                    },
                    KeyValue {
                        key: Static(
                            "logfire.level_num",
                        ),
                        value: I64(
                            5,
                        ),
                    },
                    KeyValue {
                        key: Static(
                            "logfire.span_type",
                        ),
                        value: String(
                            Static(
                                "span",
                            ),
                        ),
                    },
                    KeyValue {
                        key: Static(
                            "busy_ns",
                        ),
                        value: I64(
                            0,
                        ),
                    },
                    KeyValue {
                        key: Static(
                            "idle_ns",
                        ),
                        value: I64(
                            0,
                        ),
                    },
                ],
                dropped_attributes_count: 0,
                events: SpanEvents {
                    events: [],
                    dropped_count: 0,
                },
                links: SpanLinks {
                    links: [],
                    dropped_count: 0,
                },
                status: Unset,
                instrumentation_scope: InstrumentationScope {
                    name: "logfire",
                    version: None,
                    schema_url: None,
                    attributes: [],
                },
            },
            SpanData {
                span_context: SpanContext {
                    trace_id: 000000000000000000000000000000f3,
                    span_id: 00000000000000f8,
                    trace_flags: TraceFlags(
                        1,
                    ),
                    is_remote: false,
                    trace_state: TraceState(
                        None,
                    ),
                },
                parent_span_id: 0000000000000000,
                span_kind: Internal,
                name: "hello world log",
                start_time: SystemTime {
                    tv_sec: 9,
                    tv_nsec: 0,
                },
                end_time: SystemTime {
                    tv_sec: 9,
                    tv_nsec: 0,
                },
                attributes: [
                    KeyValue {
                        key: Static(
                            "logfire.msg",
                        ),
                        value: String(
                            Owned(
                                "hello world log",
                            ),
                        ),
                    },
                    KeyValue {
                        key: Static(
                            "logfire.level_num",
                        ),
                        value: I64(
                            9,
                        ),
                    },
                    KeyValue {
                        key: Static(
                            "logfire.span_type",
                        ),
                        value: String(
                            Static(
                                "log",
                            ),
                        ),
                    },
                    KeyValue {
                        key: Static(
                            "code.filepath",
                        ),
                        value: String(
                            Static(
                                "src/bridges/tracing.rs",
                            ),
                        ),
                    },
                    KeyValue {
                        key: Static(
                            "code.lineno",
                        ),
                        value: I64(
                            21,
                        ),
                    },
                    KeyValue {
                        key: Static(
                            "code.namespace",
                        ),
                        value: String(
                            Static(
                                "logfire::bridges::tracing::tests",
                            ),
                        ),
                    },
                ],
                dropped_attributes_count: 0,
                events: SpanEvents {
                    events: [],
                    dropped_count: 0,
                },
                links: SpanLinks {
                    links: [],
                    dropped_count: 0,
                },
                status: Unset,
                instrumentation_scope: InstrumentationScope {
                    name: "logfire",
                    version: None,
                    schema_url: None,
                    attributes: [],
                },
            },
            SpanData {
                span_context: SpanContext {
                    trace_id: 000000000000000000000000000000f4,
                    span_id: 00000000000000f9,
                    trace_flags: TraceFlags(
                        1,
                    ),
                    is_remote: false,
                    trace_state: TraceState(
                        None,
                    ),
                },
                parent_span_id: 0000000000000000,
                span_kind: Internal,
                name: "hello world log with value",
                start_time: SystemTime {
                    tv_sec: 10,
                    tv_nsec: 0,
                },
                end_time: SystemTime {
                    tv_sec: 10,
                    tv_nsec: 0,
                },
                attributes: [
                    KeyValue {
                        key: Static(
                            "field_value",
                        ),
                        value: String(
                            Owned(
                                "1",
                            ),
                        ),
                    },
                    KeyValue {
                        key: Static(
                            "logfire.msg",
                        ),
                        value: String(
                            Owned(
                                "hello world log with value",
                            ),
                        ),
                    },
                    KeyValue {
                        key: Static(
                            "logfire.level_num",
                        ),
                        value: I64(
                            9,
                        ),
                    },
                    KeyValue {
                        key: Static(
                            "logfire.span_type",
                        ),
                        value: String(
                            Static(
                                "log",
                            ),
                        ),
                    },
                    KeyValue {
                        key: Static(
                            "code.filepath",
                        ),
                        value: String(
                            Static(
                                "src/bridges/tracing.rs",
                            ),
                        ),
                    },
                    KeyValue {
                        key: Static(
                            "code.lineno",
                        ),
                        value: I64(
                            22,
                        ),
                    },
                    KeyValue {
                        key: Static(
                            "code.namespace",
                        ),
                        value: String(
                            Static(
                                "logfire::bridges::tracing::tests",
                            ),
                        ),
                    },
                ],
                dropped_attributes_count: 0,
                events: SpanEvents {
                    events: [],
                    dropped_count: 0,
                },
                links: SpanLinks {
                    links: [],
                    dropped_count: 0,
                },
                status: Unset,
                instrumentation_scope: InstrumentationScope {
                    name: "logfire",
                    version: None,
                    schema_url: None,
                    attributes: [],
                },
            },
            SpanData {
                span_context: SpanContext {
                    trace_id: 000000000000000000000000000000f2,
                    span_id: 00000000000000f2,
                    trace_flags: TraceFlags(
                        1,
                    ),
                    is_remote: false,
                    trace_state: TraceState(
                        None,
                    ),
                },
                parent_span_id: 0000000000000000,
                span_kind: Internal,
                name: "root span",
                start_time: SystemTime {
                    tv_sec: 2,
                    tv_nsec: 0,
                },
                end_time: SystemTime {
                    tv_sec: 11,
                    tv_nsec: 0,
                },
                attributes: [
                    KeyValue {
                        key: Static(
                            "code.filepath",
                        ),
                        value: String(
                            Static(
                                "src/bridges/tracing.rs",
                            ),
                        ),
                    },
                    KeyValue {
                        key: Static(
                            "code.namespace",
                        ),
                        value: String(
                            Static(
                                "logfire::bridges::tracing::tests",
                            ),
                        ),
                    },
                    KeyValue {
                        key: Static(
                            "code.lineno",
                        ),
                        value: I64(
                            16,
                        ),
                    },
                    KeyValue {
                        key: Static(
                            "thread.id",
                        ),
                        value: I64(
                            0,
                        ),
                    },
                    KeyValue {
                        key: Static(
                            "thread.name",
                        ),
                        value: String(
                            Owned(
                                "bridges::tracing::tests::test_tracing_bridge",
                            ),
                        ),
                    },
                    KeyValue {
                        key: Static(
                            "logfire.level_num",
                        ),
                        value: I64(
                            9,
                        ),
                    },
                    KeyValue {
                        key: Static(
                            "logfire.span_type",
                        ),
                        value: String(
                            Static(
                                "span",
                            ),
                        ),
                    },
                    KeyValue {
                        key: Static(
                            "busy_ns",
                        ),
                        value: I64(
                            0,
                        ),
                    },
                    KeyValue {
                        key: Static(
                            "idle_ns",
                        ),
                        value: I64(
                            0,
                        ),
                    },
                ],
                dropped_attributes_count: 0,
                events: SpanEvents {
                    events: [],
                    dropped_count: 0,
                },
                links: SpanLinks {
                    links: [],
                    dropped_count: 0,
                },
                status: Unset,
                instrumentation_scope: InstrumentationScope {
                    name: "logfire",
                    version: None,
                    schema_url: None,
                    attributes: [],
                },
            },
        ]
        "#);
    }

    #[test]
    fn test_tracing_bridge_console_output() {
        let output = Arc::new(Mutex::new(Vec::new()));

        let console_options = ConsoleOptions {
            target: Target::Pipe(output.clone()),
            ..ConsoleOptions::default().with_min_log_level(Level::TRACE)
        };

        let handler = crate::configure()
            .local()
            .send_to_logfire(false)
            .with_console(Some(console_options.clone()))
            .install_panic_handler()
            .with_default_level_filter(LevelFilter::TRACE)
            .finish()
            .unwrap();

        let guard = crate::set_local_logfire(handler);

        tracing::subscriber::with_default(guard.subscriber().clone(), || {
            tracing::info!("root event");
            tracing::info!(name: "root event with value", field_value = 1);

            let root = tracing::span!(Level::INFO, "root span").entered();
            let _ = tracing::span!(Level::INFO, "hello world span").entered();
            let _ = tracing::span!(Level::DEBUG, "debug span");
            let _ = tracing::span!(parent: &root, Level::DEBUG, "debug span with explicit parent");

            tracing::info!("hello world log");
            tracing::info!(name: "hello world log with value", field_value = 1);
        });

        guard.shutdown_handler.shutdown().unwrap();

        let output = output.lock().unwrap();
        let output = std::str::from_utf8(&output).unwrap();
        let output = remap_timestamps_in_console_output(output);

        assert_snapshot!(output, @r#"
        [2m1970-01-01T00:00:00.000000Z[0m[32m  INFO[0m [2;3mlogfire::bridges::tracing::tests[0m [1mroot event[0m
        [2m1970-01-01T00:00:00.000001Z[0m[32m  INFO[0m [2;3mlogfire::bridges::tracing::tests[0m [1mroot event with value[0m [3mfield_value[0m=1
        [2m1970-01-01T00:00:00.000002Z[0m[32m  INFO[0m [2;3mlogfire::bridges::tracing::tests[0m [1mroot span[0m
        [2m1970-01-01T00:00:00.000003Z[0m[32m  INFO[0m [2;3mlogfire::bridges::tracing::tests[0m [1mhello world span[0m
        [2m1970-01-01T00:00:00.000004Z[0m[34m DEBUG[0m [2;3mlogfire::bridges::tracing::tests[0m [1mdebug span[0m
        [2m1970-01-01T00:00:00.000005Z[0m[34m DEBUG[0m [2;3mlogfire::bridges::tracing::tests[0m [1mdebug span with explicit parent[0m
        [2m1970-01-01T00:00:00.000006Z[0m[32m  INFO[0m [2;3mlogfire::bridges::tracing::tests[0m [1mhello world log[0m
        [2m1970-01-01T00:00:00.000007Z[0m[32m  INFO[0m [2;3mlogfire::bridges::tracing::tests[0m [1mhello world log with value[0m [3mfield_value[0m=1
        "#);
    }
}<|MERGE_RESOLUTION|>--- conflicted
+++ resolved
@@ -176,20 +176,13 @@
         let span = ctx.span(&id).expect("span not found");
         let extensions = span.extensions();
 
-<<<<<<< HEAD
-        // Guaranteed to be on first entering of the span
-        if let Some(otel_data) = extensions.get_mut::<OtelData>() {
-            try_with_logfire_tracer(|tracer| {
-                if let Some(writer) = &tracer.console_writer {
-                    // FIXME: need to send this to the console writer background task, otherwise
-                    // order is broken
-=======
         // We write pending spans to the console; if the pending span was never created then
         // we have to manually write it now.
         if extensions.get::<LogfirePendingSpanSent>().is_none() {
             if let Some(otel_data) = extensions.get::<OtelData>() {
                 if let Some(writer) = &self.tracer.console_writer {
->>>>>>> 7be75106
+                    // FIXME: need to send this to the console writer background task, otherwise
+                    // order is broken
                     writer.write_tracing_opentelemetry_data(otel_data);
                 }
             }
