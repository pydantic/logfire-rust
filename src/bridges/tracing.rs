use std::time::SystemTime;

use opentelemetry::{
    KeyValue,
    global::ObjectSafeSpan,
    trace::{SamplingDecision, TraceContextExt, Tracer},
};
use tracing::{Subscriber, field::Visit};
use tracing_opentelemetry::{OpenTelemetrySpanExt, OtelData, PreSampledTracer};
use tracing_subscriber::{Layer, registry::LookupSpan};

use crate::{LogfireTracer, try_with_logfire_tracer};

pub(crate) struct LogfireTracingLayer(pub(crate) opentelemetry_sdk::trace::Tracer);

impl<S> Layer<S> for LogfireTracingLayer
where
    S: Subscriber + for<'span> LookupSpan<'span>,
{
    fn on_new_span(
        &self,
        attrs: &tracing::span::Attributes<'_>,
        id: &tracing::span::Id,
        ctx: tracing_subscriber::layer::Context<'_, S>,
    ) {
        let span = ctx.span(id).expect("span not found");
        let mut extensions = span.extensions_mut();
        if let Some(otel_data) = extensions.get_mut::<OtelData>() {
            let attributes = otel_data
                .builder
                .attributes
                .get_or_insert_with(Default::default);

            attributes.push(opentelemetry::KeyValue::new(
                "logfire.level_num",
                level_to_level_number(*attrs.metadata().level()),
            ));
            attributes.push(KeyValue::new("logfire.span_type", "span"));
        }
    }

    /// Emit a pending span when this span is first entered, if this span will be sampled.
    ///
    /// We do this on first enter, not on creation, because some SDKs set the parent span after
    /// creation.
    ///
    /// e.g. <https://github.com/davidB/tracing-opentelemetry-instrumentation-sdk/blob/5830c9113b0d42b72167567bf8e5f4c6b20933c8/axum-tracing-opentelemetry/src/middleware/trace_extractor.rs#L132>
    fn on_enter(&self, id: &tracing::span::Id, ctx: tracing_subscriber::layer::Context<'_, S>) {
        let span = ctx.span(id).expect("span not found");
        let mut extensions = span.extensions_mut();

        if extensions.get_mut::<LogfirePendingSpanSent>().is_some() {
            return;
        }

        extensions.insert(LogfirePendingSpanSent);

        // Guaranteed to be on first entering of the span
        if let Some(otel_data) = extensions.get_mut::<OtelData>() {
            // Emit a pending span, if this span will be sampled.
            let context = self.0.sampled_context(otel_data);
            let sampling_result = otel_data
                .builder
                .sampling_result
                .as_ref()
                .expect("we just asked for sampling to happen");

            // Deliberately match on all cases here so that if the enum changes in the future,
            // we can update this code to match the possible decisions.
            let should_emit_pending = match &sampling_result.decision {
                SamplingDecision::Drop | SamplingDecision::RecordOnly => false,
                SamplingDecision::RecordAndSample => true,
            };

            if should_emit_pending {
                let mut pending_span_builder = otel_data.builder.clone();

                // Pending span is sent as a child of the actual span with kind pending_span.
                // - The parent id is the actual span we want.
                // - The pending_parent_id is the parent of the pending span.

                let span_id = otel_data.builder.span_id.expect("otel SDK sets span ID");
                pending_span_builder.span_id = Some(span_id);

                let attributes = pending_span_builder
                    .attributes
                    .get_or_insert_with(Default::default);

                // update type of the pending span export
                if let Some(attr) = attributes
                    .iter_mut()
                    .find(|kv| kv.key.as_str() == "logfire.span_type")
                {
                    attr.value = "pending_span".into();
                } else {
                    attributes.push(opentelemetry::KeyValue::new(
                        "logfire.span_type",
                        "pending_span",
                    ));
                }

                // record the real parent ID
                let parent_span = otel_data.parent_cx.span();
                let parent_span_context = parent_span.span_context();

                if parent_span_context.is_valid() {
                    attributes.push(opentelemetry::KeyValue::new(
                        "logfire.pending_parent_id",
                        parent_span_context.span_id().to_string(),
                    ));
                }

                pending_span_builder.span_id = Some(self.0.new_span_id());

                let start_time = pending_span_builder
                    .start_time
                    .expect("otel SDK sets start time");

                // emit pending span
                let mut pending_span = pending_span_builder.start_with_context(&self.0, &context);
                pending_span.end_with_timestamp(start_time);
            }
        }
    }

    /// Tracing events currently are recorded as span events, so do not get printed by the span emitter.
    ///
    /// Instead we need to handle them here and write them to the logfire writer.
    fn on_event(&self, event: &tracing::Event<'_>, ctx: tracing_subscriber::layer::Context<'_, S>) {
        try_with_logfire_tracer(|tracer| {
            if (event.is_contextual() && ctx.current_span().id().is_none()) || event.is_root() {
                // Need to emit this as a log, because it is not part of a span and will be lost
                // otherwise.
                emit_event_as_log_span(tracer, event, &tracing::Span::current());
            } else if let Some(writer) = &tracer.console_writer {
                // If it's not being emitted as a top-level log, need to print it to console
                // (if it's emitted, the console processor will handle it)
                writer.write_tracing_event(event);
            }
        });
    }
}

/// Helper to print spans when dropped; if it was never entered then the pending span
/// is never sent (the console writer uses pending spans).
///
/// This needs to be a separate layer so that it can access the `OtelData` before the
/// `tracing_opentelemetry` layer removes it.
pub struct LogfireTracingPendingSpanNotSentLayer;

impl<S> Layer<S> for LogfireTracingPendingSpanNotSentLayer
where
    S: Subscriber + for<'span> LookupSpan<'span>,
{
    fn on_close(&self, id: tracing::span::Id, ctx: tracing_subscriber::layer::Context<'_, S>) {
        let span = ctx.span(&id).expect("span not found");
        let mut extensions = span.extensions_mut();

        if extensions.get_mut::<LogfirePendingSpanSent>().is_some() {
            return;
        }

        // Guaranteed to be on first entering of the span
        if let Some(otel_data) = extensions.get_mut::<OtelData>() {
            try_with_logfire_tracer(|tracer| {
                if let Some(writer) = &tracer.console_writer {
                    writer.write_tracing_opentelemetry_data(otel_data);
                }
            });
        }
    }
}

/// Dummy struct to mark that we've already entered this span.
struct LogfirePendingSpanSent;

pub(crate) fn level_to_level_number(level: tracing::Level) -> i64 {
    // These numbers were chosen to match the values emitted by the Python logfire SDK.
    match level {
        tracing::Level::TRACE => 1,
        tracing::Level::DEBUG => 5,
        tracing::Level::INFO => 9,
        tracing::Level::WARN => 13,
        tracing::Level::ERROR => 17,
    }
}

fn emit_event_as_log_span(
    tracer: &LogfireTracer,
    event: &tracing::Event<'_>,
    parent_span: &tracing::Span,
) {
    let name = event.metadata().name();

    let mut visitor = FieldsVisitor {
        message: None,
        fields: Vec::new(),
    };

    event.record(&mut visitor);

    let attributes: Vec<_> = visitor
        .fields
        .into_iter()
        .map(|(name, value)| KeyValue::new(name, value))
        .chain([
            KeyValue::new(
                "logfire.msg",
                visitor
                    .message
                    .unwrap_or_else(|| event.metadata().name().to_owned()),
            ),
            KeyValue::new(
                "logfire.level_num",
                level_to_level_number(*event.metadata().level()),
            ),
            KeyValue::new("logfire.span_type", "log"),
        ])
        .chain(
            event
                .metadata()
                .file()
                .map(|file| KeyValue::new("code.filepath", file)),
        )
        .chain(
            event
                .metadata()
                .line()
                .map(|line| KeyValue::new("code.lineno", i64::from(line))),
        )
        .chain(
            event
                .metadata()
                .module_path()
                .map(|module_path| KeyValue::new("code.namespace", module_path)),
        )
        .collect();

    // FIXME add thread.id, thread.name

    let ts = SystemTime::now();

    tracer
        .inner
        .span_builder(name)
        .with_attributes(attributes)
        .with_start_time(ts)
        // .with_end_time(ts) seems to not be respected, need to explicitly end as per below
        .start_with_context(&tracer.inner, &parent_span.context())
        .end_with_timestamp(ts);
}

/// Internal helper to `visit` a `tracing::Event` and collect relevant fields.
struct FieldsVisitor {
    message: Option<String>,
    fields: Vec<(&'static str, String)>,
}

impl Visit for FieldsVisitor {
    fn record_str(&mut self, field: &tracing::field::Field, value: &str) {
        if field.name() == "message" {
            self.message = Some(value.to_string());
        } else {
            self.fields.push((field.name(), value.to_string()));
        }
    }

    fn record_debug(&mut self, field: &tracing::field::Field, value: &dyn std::fmt::Debug) {
        if field.name() == "message" {
            self.message = Some(format!("{value:?}"));
        } else {
            self.fields.push((field.name(), format!("{value:?}")));
        }
    }
}

#[cfg(test)]
mod tests {
    use std::sync::{Arc, Mutex};

    use insta::{assert_debug_snapshot, assert_snapshot};
    use opentelemetry_sdk::trace::{InMemorySpanExporterBuilder, SimpleSpanProcessor};
    use tracing::{Level, level_filters::LevelFilter};

    use crate::{
        config::{AdvancedOptions, ConsoleOptions, Target},
        set_local_logfire,
        test_utils::{
            DeterministicExporter, DeterministicIdGenerator, remap_timestamps_in_console_output,
        },
    };

    #[test]
    fn test_tracing_bridge() {
        let exporter = InMemorySpanExporterBuilder::new().build();

        let handler = crate::configure()
            .local()
            .send_to_logfire(false)
            .with_additional_span_processor(SimpleSpanProcessor::new(Box::new(
                DeterministicExporter::new(exporter.clone(), file!(), line!()),
            )))
            .install_panic_handler()
            .with_default_level_filter(LevelFilter::TRACE)
            .with_advanced_options(
                AdvancedOptions::default().with_id_generator(DeterministicIdGenerator::new()),
            )
            .finish()
            .unwrap();

        let guard = set_local_logfire(handler);

        tracing::subscriber::with_default(guard.subscriber().clone(), || {
            tracing::info!("root event"); // FIXME: this event is not emitted
            tracing::info!(name: "root event with value", field_value = 1); // FIXME: this event is not emitted

            let root = tracing::span!(Level::INFO, "root span").entered();
            let _ = tracing::span!(Level::INFO, "hello world span").entered();
            let _ = tracing::span!(Level::DEBUG, "debug span");
            let _ = tracing::span!(parent: &root, Level::DEBUG, "debug span with explicit parent");

            tracing::info!("hello world log");
            tracing::info!(name: "hello world log with value", field_value = 1);
        });

        let spans = exporter.get_finished_spans().unwrap();
        assert_debug_snapshot!(spans, @r#"
        [
            SpanData {
                span_context: SpanContext {
                    trace_id: 000000000000000000000000000000f0,
                    span_id: 00000000000000f0,
                    trace_flags: TraceFlags(
                        1,
                    ),
                    is_remote: false,
                    trace_state: TraceState(
                        None,
                    ),
                },
                parent_span_id: 0000000000000000,
                span_kind: Internal,
<<<<<<< HEAD
                name: "event src/bridges/tracing.rs:313",
=======
                name: "event src/bridges/tracing.rs:261",
>>>>>>> d113364a
                start_time: SystemTime {
                    tv_sec: 0,
                    tv_nsec: 0,
                },
                end_time: SystemTime {
                    tv_sec: 0,
                    tv_nsec: 0,
                },
                attributes: [
                    KeyValue {
                        key: Static(
                            "logfire.msg",
                        ),
                        value: String(
                            Owned(
                                "root event",
                            ),
                        ),
                    },
                    KeyValue {
                        key: Static(
                            "logfire.level_num",
                        ),
                        value: I64(
                            9,
                        ),
                    },
                    KeyValue {
                        key: Static(
                            "logfire.span_type",
                        ),
                        value: String(
                            Static(
                                "log",
                            ),
                        ),
                    },
                    KeyValue {
                        key: Static(
                            "code.filepath",
                        ),
                        value: String(
                            Static(
                                "src/bridges/tracing.rs",
                            ),
                        ),
                    },
                    KeyValue {
                        key: Static(
                            "code.lineno",
                        ),
                        value: I64(
                            13,
                        ),
                    },
                    KeyValue {
                        key: Static(
                            "code.namespace",
                        ),
                        value: String(
                            Static(
                                "logfire::bridges::tracing::tests",
                            ),
                        ),
                    },
                ],
                dropped_attributes_count: 0,
                events: SpanEvents {
                    events: [],
                    dropped_count: 0,
                },
                links: SpanLinks {
                    links: [],
                    dropped_count: 0,
                },
                status: Unset,
                instrumentation_scope: InstrumentationScope {
                    name: "logfire",
                    version: None,
                    schema_url: None,
                    attributes: [],
                },
            },
            SpanData {
                span_context: SpanContext {
                    trace_id: 000000000000000000000000000000f1,
                    span_id: 00000000000000f1,
                    trace_flags: TraceFlags(
                        1,
                    ),
                    is_remote: false,
                    trace_state: TraceState(
                        None,
                    ),
                },
                parent_span_id: 0000000000000000,
                span_kind: Internal,
                name: "root event with value",
                start_time: SystemTime {
                    tv_sec: 1,
                    tv_nsec: 0,
                },
                end_time: SystemTime {
                    tv_sec: 1,
                    tv_nsec: 0,
                },
                attributes: [
                    KeyValue {
                        key: Static(
                            "field_value",
                        ),
                        value: String(
                            Owned(
                                "1",
                            ),
                        ),
                    },
                    KeyValue {
                        key: Static(
                            "logfire.msg",
                        ),
                        value: String(
                            Owned(
                                "root event with value",
                            ),
                        ),
                    },
                    KeyValue {
                        key: Static(
                            "logfire.level_num",
                        ),
                        value: I64(
                            9,
                        ),
                    },
                    KeyValue {
                        key: Static(
                            "logfire.span_type",
                        ),
                        value: String(
                            Static(
                                "log",
                            ),
                        ),
                    },
                    KeyValue {
                        key: Static(
                            "code.filepath",
                        ),
                        value: String(
                            Static(
                                "src/bridges/tracing.rs",
                            ),
                        ),
                    },
                    KeyValue {
                        key: Static(
                            "code.lineno",
                        ),
                        value: I64(
                            14,
                        ),
                    },
                    KeyValue {
                        key: Static(
                            "code.namespace",
                        ),
                        value: String(
                            Static(
                                "logfire::bridges::tracing::tests",
                            ),
                        ),
                    },
                ],
                dropped_attributes_count: 0,
                events: SpanEvents {
                    events: [],
                    dropped_count: 0,
                },
                links: SpanLinks {
                    links: [],
                    dropped_count: 0,
                },
                status: Unset,
                instrumentation_scope: InstrumentationScope {
                    name: "logfire",
                    version: None,
                    schema_url: None,
                    attributes: [],
                },
            },
            SpanData {
                span_context: SpanContext {
                    trace_id: 000000000000000000000000000000f2,
                    span_id: 00000000000000f3,
                    trace_flags: TraceFlags(
                        1,
                    ),
                    is_remote: false,
                    trace_state: TraceState(
                        None,
                    ),
                },
                parent_span_id: 00000000000000f2,
                span_kind: Internal,
                name: "root span",
                start_time: SystemTime {
                    tv_sec: 2,
                    tv_nsec: 0,
                },
                end_time: SystemTime {
                    tv_sec: 2,
                    tv_nsec: 0,
                },
                attributes: [
                    KeyValue {
                        key: Static(
                            "code.filepath",
                        ),
                        value: String(
                            Static(
                                "src/bridges/tracing.rs",
                            ),
                        ),
                    },
                    KeyValue {
                        key: Static(
                            "code.namespace",
                        ),
                        value: String(
                            Static(
                                "logfire::bridges::tracing::tests",
                            ),
                        ),
                    },
                    KeyValue {
                        key: Static(
                            "code.lineno",
                        ),
                        value: I64(
                            16,
                        ),
                    },
                    KeyValue {
                        key: Static(
                            "thread.id",
                        ),
                        value: I64(
                            0,
                        ),
                    },
                    KeyValue {
                        key: Static(
                            "thread.name",
                        ),
                        value: String(
                            Owned(
                                "bridges::tracing::tests::test_tracing_bridge",
                            ),
                        ),
                    },
                    KeyValue {
                        key: Static(
                            "logfire.level_num",
                        ),
                        value: I64(
                            9,
                        ),
                    },
                    KeyValue {
                        key: Static(
                            "logfire.span_type",
                        ),
                        value: String(
                            Static(
                                "pending_span",
                            ),
                        ),
                    },
                ],
                dropped_attributes_count: 0,
                events: SpanEvents {
                    events: [],
                    dropped_count: 0,
                },
                links: SpanLinks {
                    links: [],
                    dropped_count: 0,
                },
                status: Unset,
                instrumentation_scope: InstrumentationScope {
                    name: "logfire",
                    version: None,
                    schema_url: None,
                    attributes: [],
                },
            },
            SpanData {
                span_context: SpanContext {
                    trace_id: 000000000000000000000000000000f2,
                    span_id: 00000000000000f5,
                    trace_flags: TraceFlags(
                        1,
                    ),
                    is_remote: false,
                    trace_state: TraceState(
                        None,
                    ),
                },
                parent_span_id: 00000000000000f4,
                span_kind: Internal,
                name: "hello world span",
                start_time: SystemTime {
                    tv_sec: 3,
                    tv_nsec: 0,
                },
                end_time: SystemTime {
                    tv_sec: 3,
                    tv_nsec: 0,
                },
                attributes: [
                    KeyValue {
                        key: Static(
                            "code.filepath",
                        ),
                        value: String(
                            Static(
                                "src/bridges/tracing.rs",
                            ),
                        ),
                    },
                    KeyValue {
                        key: Static(
                            "code.namespace",
                        ),
                        value: String(
                            Static(
                                "logfire::bridges::tracing::tests",
                            ),
                        ),
                    },
                    KeyValue {
                        key: Static(
                            "code.lineno",
                        ),
                        value: I64(
                            17,
                        ),
                    },
                    KeyValue {
                        key: Static(
                            "thread.id",
                        ),
                        value: I64(
                            0,
                        ),
                    },
                    KeyValue {
                        key: Static(
                            "thread.name",
                        ),
                        value: String(
                            Owned(
                                "bridges::tracing::tests::test_tracing_bridge",
                            ),
                        ),
                    },
                    KeyValue {
                        key: Static(
                            "logfire.level_num",
                        ),
                        value: I64(
                            9,
                        ),
                    },
                    KeyValue {
                        key: Static(
                            "logfire.span_type",
                        ),
                        value: String(
                            Static(
                                "pending_span",
                            ),
                        ),
                    },
                    KeyValue {
                        key: Static(
                            "logfire.pending_parent_id",
                        ),
                        value: String(
                            Owned(
                                "00000000000000f2",
                            ),
                        ),
                    },
                ],
                dropped_attributes_count: 0,
                events: SpanEvents {
                    events: [],
                    dropped_count: 0,
                },
                links: SpanLinks {
                    links: [],
                    dropped_count: 0,
                },
                status: Unset,
                instrumentation_scope: InstrumentationScope {
                    name: "logfire",
                    version: None,
                    schema_url: None,
                    attributes: [],
                },
            },
            SpanData {
                span_context: SpanContext {
                    trace_id: 000000000000000000000000000000f2,
                    span_id: 00000000000000f4,
                    trace_flags: TraceFlags(
                        1,
                    ),
                    is_remote: false,
                    trace_state: TraceState(
                        None,
                    ),
                },
                parent_span_id: 00000000000000f2,
                span_kind: Internal,
                name: "hello world span",
                start_time: SystemTime {
                    tv_sec: 3,
                    tv_nsec: 0,
                },
                end_time: SystemTime {
                    tv_sec: 4,
                    tv_nsec: 0,
                },
                attributes: [
                    KeyValue {
                        key: Static(
                            "code.filepath",
                        ),
                        value: String(
                            Static(
                                "src/bridges/tracing.rs",
                            ),
                        ),
                    },
                    KeyValue {
                        key: Static(
                            "code.namespace",
                        ),
                        value: String(
                            Static(
                                "logfire::bridges::tracing::tests",
                            ),
                        ),
                    },
                    KeyValue {
                        key: Static(
                            "code.lineno",
                        ),
                        value: I64(
                            17,
                        ),
                    },
                    KeyValue {
                        key: Static(
                            "thread.id",
                        ),
                        value: I64(
                            0,
                        ),
                    },
                    KeyValue {
                        key: Static(
                            "thread.name",
                        ),
                        value: String(
                            Owned(
                                "bridges::tracing::tests::test_tracing_bridge",
                            ),
                        ),
                    },
                    KeyValue {
                        key: Static(
                            "logfire.level_num",
                        ),
                        value: I64(
                            9,
                        ),
                    },
                    KeyValue {
                        key: Static(
                            "logfire.span_type",
                        ),
                        value: String(
                            Static(
                                "span",
                            ),
                        ),
                    },
                    KeyValue {
                        key: Static(
                            "busy_ns",
                        ),
                        value: I64(
                            0,
                        ),
                    },
                    KeyValue {
                        key: Static(
                            "idle_ns",
                        ),
                        value: I64(
                            0,
                        ),
                    },
                ],
                dropped_attributes_count: 0,
                events: SpanEvents {
                    events: [],
                    dropped_count: 0,
                },
                links: SpanLinks {
                    links: [],
                    dropped_count: 0,
                },
                status: Unset,
                instrumentation_scope: InstrumentationScope {
                    name: "logfire",
                    version: None,
                    schema_url: None,
                    attributes: [],
                },
            },
            SpanData {
                span_context: SpanContext {
                    trace_id: 000000000000000000000000000000f2,
                    span_id: 00000000000000f6,
                    trace_flags: TraceFlags(
                        1,
                    ),
                    is_remote: false,
                    trace_state: TraceState(
                        None,
                    ),
                },
                parent_span_id: 00000000000000f2,
                span_kind: Internal,
                name: "debug span",
                start_time: SystemTime {
                    tv_sec: 5,
                    tv_nsec: 0,
                },
                end_time: SystemTime {
                    tv_sec: 6,
                    tv_nsec: 0,
                },
                attributes: [
                    KeyValue {
                        key: Static(
                            "code.filepath",
                        ),
                        value: String(
                            Static(
                                "src/bridges/tracing.rs",
                            ),
                        ),
                    },
                    KeyValue {
                        key: Static(
                            "code.namespace",
                        ),
                        value: String(
                            Static(
                                "logfire::bridges::tracing::tests",
                            ),
                        ),
                    },
                    KeyValue {
                        key: Static(
                            "code.lineno",
                        ),
                        value: I64(
                            18,
                        ),
                    },
                    KeyValue {
                        key: Static(
                            "thread.id",
                        ),
                        value: I64(
                            0,
                        ),
                    },
                    KeyValue {
                        key: Static(
                            "thread.name",
                        ),
                        value: String(
                            Owned(
                                "bridges::tracing::tests::test_tracing_bridge",
                            ),
                        ),
                    },
                    KeyValue {
                        key: Static(
                            "logfire.level_num",
                        ),
                        value: I64(
                            5,
                        ),
                    },
                    KeyValue {
                        key: Static(
                            "logfire.span_type",
                        ),
                        value: String(
                            Static(
                                "span",
                            ),
                        ),
                    },
                    KeyValue {
                        key: Static(
                            "busy_ns",
                        ),
                        value: I64(
                            0,
                        ),
                    },
                    KeyValue {
                        key: Static(
                            "idle_ns",
                        ),
                        value: I64(
                            0,
                        ),
                    },
                ],
                dropped_attributes_count: 0,
                events: SpanEvents {
                    events: [],
                    dropped_count: 0,
                },
                links: SpanLinks {
                    links: [],
                    dropped_count: 0,
                },
                status: Unset,
                instrumentation_scope: InstrumentationScope {
                    name: "logfire",
                    version: None,
                    schema_url: None,
                    attributes: [],
                },
            },
            SpanData {
                span_context: SpanContext {
                    trace_id: 000000000000000000000000000000f2,
                    span_id: 00000000000000f7,
                    trace_flags: TraceFlags(
                        1,
                    ),
                    is_remote: false,
                    trace_state: TraceState(
                        None,
                    ),
                },
                parent_span_id: 00000000000000f2,
                span_kind: Internal,
                name: "debug span with explicit parent",
                start_time: SystemTime {
                    tv_sec: 7,
                    tv_nsec: 0,
                },
                end_time: SystemTime {
                    tv_sec: 8,
                    tv_nsec: 0,
                },
                attributes: [
                    KeyValue {
                        key: Static(
                            "code.filepath",
                        ),
                        value: String(
                            Static(
                                "src/bridges/tracing.rs",
                            ),
                        ),
                    },
                    KeyValue {
                        key: Static(
                            "code.namespace",
                        ),
                        value: String(
                            Static(
                                "logfire::bridges::tracing::tests",
                            ),
                        ),
                    },
                    KeyValue {
                        key: Static(
                            "code.lineno",
                        ),
                        value: I64(
                            19,
                        ),
                    },
                    KeyValue {
                        key: Static(
                            "thread.id",
                        ),
                        value: I64(
                            0,
                        ),
                    },
                    KeyValue {
                        key: Static(
                            "thread.name",
                        ),
                        value: String(
                            Owned(
                                "bridges::tracing::tests::test_tracing_bridge",
                            ),
                        ),
                    },
                    KeyValue {
                        key: Static(
                            "logfire.level_num",
                        ),
                        value: I64(
                            5,
                        ),
                    },
                    KeyValue {
                        key: Static(
                            "logfire.span_type",
                        ),
                        value: String(
                            Static(
                                "span",
                            ),
                        ),
                    },
                    KeyValue {
                        key: Static(
                            "busy_ns",
                        ),
                        value: I64(
                            0,
                        ),
                    },
                    KeyValue {
                        key: Static(
                            "idle_ns",
                        ),
                        value: I64(
                            0,
                        ),
                    },
                ],
                dropped_attributes_count: 0,
                events: SpanEvents {
                    events: [],
                    dropped_count: 0,
                },
                links: SpanLinks {
                    links: [],
                    dropped_count: 0,
                },
                status: Unset,
                instrumentation_scope: InstrumentationScope {
                    name: "logfire",
                    version: None,
                    schema_url: None,
                    attributes: [],
                },
            },
            SpanData {
                span_context: SpanContext {
                    trace_id: 000000000000000000000000000000f2,
                    span_id: 00000000000000f2,
                    trace_flags: TraceFlags(
                        1,
                    ),
                    is_remote: false,
                    trace_state: TraceState(
                        None,
                    ),
                },
                parent_span_id: 0000000000000000,
                span_kind: Internal,
                name: "root span",
                start_time: SystemTime {
                    tv_sec: 2,
                    tv_nsec: 0,
                },
                end_time: SystemTime {
                    tv_sec: 9,
                    tv_nsec: 0,
                },
                attributes: [
                    KeyValue {
                        key: Static(
                            "code.filepath",
                        ),
                        value: String(
                            Static(
                                "src/bridges/tracing.rs",
                            ),
                        ),
                    },
                    KeyValue {
                        key: Static(
                            "code.namespace",
                        ),
                        value: String(
                            Static(
                                "logfire::bridges::tracing::tests",
                            ),
                        ),
                    },
                    KeyValue {
                        key: Static(
                            "code.lineno",
                        ),
                        value: I64(
                            16,
                        ),
                    },
                    KeyValue {
                        key: Static(
                            "thread.id",
                        ),
                        value: I64(
                            0,
                        ),
                    },
                    KeyValue {
                        key: Static(
                            "thread.name",
                        ),
                        value: String(
                            Owned(
                                "bridges::tracing::tests::test_tracing_bridge",
                            ),
                        ),
                    },
                    KeyValue {
                        key: Static(
                            "logfire.level_num",
                        ),
                        value: I64(
                            9,
                        ),
                    },
                    KeyValue {
                        key: Static(
                            "logfire.span_type",
                        ),
                        value: String(
                            Static(
                                "span",
                            ),
                        ),
                    },
                    KeyValue {
                        key: Static(
                            "busy_ns",
                        ),
                        value: I64(
                            0,
                        ),
                    },
                    KeyValue {
                        key: Static(
                            "idle_ns",
                        ),
                        value: I64(
                            0,
                        ),
                    },
                ],
                dropped_attributes_count: 0,
                events: SpanEvents {
                    events: [
                        Event {
                            name: "hello world log",
                            timestamp: SystemTime {
                                tv_sec: 10,
                                tv_nsec: 0,
                            },
                            attributes: [
                                KeyValue {
                                    key: Static(
                                        "level",
                                    ),
                                    value: String(
                                        Static(
                                            "INFO",
                                        ),
                                    ),
                                },
                                KeyValue {
                                    key: Static(
                                        "target",
                                    ),
                                    value: String(
                                        Static(
                                            "logfire::bridges::tracing::tests",
                                        ),
                                    ),
                                },
                                KeyValue {
                                    key: Static(
                                        "code.filepath",
                                    ),
                                    value: String(
                                        Static(
                                            "src/bridges/tracing.rs",
                                        ),
                                    ),
                                },
                                KeyValue {
                                    key: Static(
                                        "code.namespace",
                                    ),
                                    value: String(
                                        Static(
                                            "logfire::bridges::tracing::tests",
                                        ),
                                    ),
                                },
                                KeyValue {
                                    key: Static(
                                        "code.lineno",
                                    ),
                                    value: I64(
<<<<<<< HEAD
                                        321,
=======
                                        269,
>>>>>>> d113364a
                                    ),
                                },
                            ],
                            dropped_attributes_count: 0,
                        },
                        Event {
                            name: "hello world log with value",
                            timestamp: SystemTime {
                                tv_sec: 11,
                                tv_nsec: 0,
                            },
                            attributes: [
                                KeyValue {
                                    key: Static(
                                        "level",
                                    ),
                                    value: String(
                                        Static(
                                            "INFO",
                                        ),
                                    ),
                                },
                                KeyValue {
                                    key: Static(
                                        "target",
                                    ),
                                    value: String(
                                        Static(
                                            "logfire::bridges::tracing::tests",
                                        ),
                                    ),
                                },
                                KeyValue {
                                    key: Static(
                                        "field_value",
                                    ),
                                    value: I64(
                                        1,
                                    ),
                                },
                                KeyValue {
                                    key: Static(
                                        "code.filepath",
                                    ),
                                    value: String(
                                        Static(
                                            "src/bridges/tracing.rs",
                                        ),
                                    ),
                                },
                                KeyValue {
                                    key: Static(
                                        "code.namespace",
                                    ),
                                    value: String(
                                        Static(
                                            "logfire::bridges::tracing::tests",
                                        ),
                                    ),
                                },
                                KeyValue {
                                    key: Static(
                                        "code.lineno",
                                    ),
                                    value: I64(
<<<<<<< HEAD
                                        322,
=======
                                        270,
>>>>>>> d113364a
                                    ),
                                },
                            ],
                            dropped_attributes_count: 0,
                        },
                    ],
                    dropped_count: 0,
                },
                links: SpanLinks {
                    links: [],
                    dropped_count: 0,
                },
                status: Unset,
                instrumentation_scope: InstrumentationScope {
                    name: "logfire",
                    version: None,
                    schema_url: None,
                    attributes: [],
                },
            },
        ]
        "#);
    }

    #[test]
    fn test_tracing_bridge_console_output() {
        let output = Arc::new(Mutex::new(Vec::new()));

        let console_options = ConsoleOptions {
            target: Target::Pipe(output.clone()),
            ..ConsoleOptions::default()
        };

        let handler = crate::configure()
            .local()
            .send_to_logfire(false)
            .console_options(console_options.clone())
            .install_panic_handler()
            .with_default_level_filter(LevelFilter::TRACE)
            .finish()
            .unwrap();

        let guard = crate::set_local_logfire(handler);

        tracing::subscriber::with_default(guard.subscriber().clone(), || {
            tracing::info!("root event");
            tracing::info!(name: "root event with value", field_value = 1);

            let root = tracing::span!(Level::INFO, "root span").entered();
            let _ = tracing::span!(Level::INFO, "hello world span").entered();
            let _ = tracing::span!(Level::DEBUG, "debug span");
            let _ = tracing::span!(parent: &root, Level::DEBUG, "debug span with explicit parent");

            tracing::info!("hello world log");
            tracing::info!(name: "hello world log with value", field_value = 1);
        });

        guard.shutdown_handler.shutdown().unwrap();

        let output = output.lock().unwrap();
        let output = std::str::from_utf8(&output).unwrap();
        let output = remap_timestamps_in_console_output(output);

        assert_snapshot!(output, @r#"
        [2m1970-01-01T00:00:00.000000Z[0m[32m  INFO[0m [2;3mlogfire::bridges::tracing::tests[0m [1mroot event[0m
        [2m1970-01-01T00:00:00.000001Z[0m[32m  INFO[0m [2;3mlogfire::bridges::tracing::tests[0m [1mroot event with value[0m [3mfield_value[0m=1
        [2m1970-01-01T00:00:00.000002Z[0m[32m  INFO[0m [2;3mlogfire::bridges::tracing::tests[0m [1mroot span[0m
        [2m1970-01-01T00:00:00.000003Z[0m[32m  INFO[0m [2;3mlogfire::bridges::tracing::tests[0m [1mhello world span[0m
        [2m1970-01-01T00:00:00.000004Z[0m[34m DEBUG[0m [2;3mlogfire::bridges::tracing::tests[0m [1mdebug span[0m
        [2m1970-01-01T00:00:00.000005Z[0m[34m DEBUG[0m [2;3mlogfire::bridges::tracing::tests[0m [1mdebug span with explicit parent[0m
        [2m1970-01-01T00:00:00.000006Z[0m[32m  INFO[0m [2;3mlogfire::bridges::tracing::tests[0m [1mhello world log[0m
        [2m1970-01-01T00:00:00.000007Z[0m[32m  INFO[0m [2;3mlogfire::bridges::tracing::tests[0m [1mhello world log with value[0m [3mfield_value[0m=1
        "#);
    }
}<|MERGE_RESOLUTION|>--- conflicted
+++ resolved
@@ -340,11 +340,7 @@
                 },
                 parent_span_id: 0000000000000000,
                 span_kind: Internal,
-<<<<<<< HEAD
-                name: "event src/bridges/tracing.rs:313",
-=======
-                name: "event src/bridges/tracing.rs:261",
->>>>>>> d113364a
+                name: "event src/bridges/tracing.rs:314",
                 start_time: SystemTime {
                     tv_sec: 0,
                     tv_nsec: 0,
@@ -1284,11 +1280,7 @@
                                         "code.lineno",
                                     ),
                                     value: I64(
-<<<<<<< HEAD
-                                        321,
-=======
-                                        269,
->>>>>>> d113364a
+                                        322,
                                     ),
                                 },
                             ],
@@ -1354,11 +1346,7 @@
                                         "code.lineno",
                                     ),
                                     value: I64(
-<<<<<<< HEAD
-                                        322,
-=======
-                                        270,
->>>>>>> d113364a
+                                        323,
                                     ),
                                 },
                             ],
