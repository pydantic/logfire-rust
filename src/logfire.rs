use std::{
    backtrace::Backtrace,
    borrow::Cow,
    cell::RefCell,
    collections::HashMap,
    panic::PanicHookInfo,
    sync::{Arc, Mutex, Once},
    time::Duration,
};

#[cfg(feature = "data-dir")]
use std::path::{Path, PathBuf};

use opentelemetry::{
    Context,
    logs::{LoggerProvider as _, Severity},
    trace::TracerProvider,
};
use opentelemetry_sdk::{
    logs::{SdkLoggerProvider, log_processor_with_async_runtime::BatchLogProcessor},
    metrics::{
        SdkMeterProvider, exporter::PushMetricExporter,
        periodic_reader_with_async_runtime::PeriodicReader,
    },
    runtime,
    trace::{
        BatchConfigBuilder, SdkTracerProvider,
        span_processor_with_async_runtime::BatchSpanProcessor,
    },
};
use tracing::{Subscriber, level_filters::LevelFilter, subscriber::DefaultGuard};
use tracing_opentelemetry::OpenTelemetrySpanExt;
use tracing_subscriber::{EnvFilter, layer::SubscriberExt, registry::LookupSpan};

use crate::{
    __macros_impl::LogfireValue,
    ConfigureError, LogfireConfigBuilder, ShutdownError,
    bridges::tracing::LogfireTracingLayer,
    config::{SendToLogfire, get_base_url_from_token},
    internal::{
        env::get_optional_env,
        exporters::console::{ConsoleWriter, create_console_processors},
        log_processor_shutdown_hack::LogProcessorShutdownHack,
        logfire_tracer::{GLOBAL_TRACER, LOCAL_TRACER, LogfireTracer},
    },
    ulid_id_generator::UlidIdGenerator,
};

/// A configured Logfire instance which contains configured `opentelemetry`, `tracing` and `log`
/// integrations.
///
/// This instance is created by calling [`logfire::configure()`][crate::configure].
#[derive(Clone)]
pub struct Logfire {
    pub(crate) tracer_provider: SdkTracerProvider,
    pub(crate) tracer: LogfireTracer,
    pub(crate) env_filter: Arc<EnvFilter>,
    pub(crate) subscriber: Arc<dyn Subscriber + Send + Sync>,
    pub(crate) meter_provider: SdkMeterProvider,
    pub(crate) logger_provider: SdkLoggerProvider,
    pub(crate) enable_tracing_metrics: bool,
    pub(crate) shutdown_sender: Arc<Mutex<Option<tokio::sync::oneshot::Sender<()>>>>,
}

impl Logfire {
    /// Create a shutdown guard that will automatically shutdown Logfire when dropped.
    ///
    /// It is recommended to use this guard in the top level of your application to ensure
    /// that Logfire is properly shut down even when exiting due to a panic.
    ///
    /// # Example
    ///
    /// ```rust
    /// fn main() -> Result<(), Box<dyn std::error::Error>> {
    ///     let logfire = logfire::configure()
    ///         .install_panic_handler()
    /// #        .send_to_logfire(logfire::config::SendToLogfire::IfTokenPresent)
    ///         .finish()?;
    ///
    ///     let guard = logfire.shutdown_guard();
    ///
    ///     logfire::info!("Hello world");
    ///
    ///     guard.shutdown()?;
    ///
    ///     Ok(())
    /// }
    /// ```
    pub fn shutdown_guard(self) -> ShutdownGuard {
        ShutdownGuard {
            logfire: Some(self),
        }
    }

    /// Shuts down the Logfire instance.
    ///
    /// This will flush all data to the opentelemetry exporters and then close all
    /// associated resources.
    ///
    /// # Errors
    ///
    /// See [`ConfigureError`] for possible errors.
    pub fn shutdown(&self) -> Result<(), ShutdownError> {
        // shutdown produces some logs, we don't care about these
        let _guard = Context::enter_telemetry_suppressed_scope();

        self.tracer_provider.shutdown()?;
        self.meter_provider.shutdown()?;
        self.logger_provider.shutdown()?;

        // Send shutdown signal to the background runtime thread
        if let Ok(mut sender_guard) = self.shutdown_sender.lock() {
            if let Some(sender) = sender_guard.take() {
                let _ = sender.send(());
            }
        }

        Ok(())
    }

    /// Get a tracing layer which can be used to embed this `Logfire` instance into a `tracing_subscriber::Registry`.
    ///
    /// This layer will filter data in the same way the `Logfire` SDK would; via the `RUST_LOG` environment variable
    /// or the default level filter set in the `LogfireConfigBuilder`.
    ///
    /// # Example
    ///
    /// ```rust
    /// use tracing_subscriber::{Registry, layer::SubscriberExt};
    ///
    /// let logfire = logfire::configure()
    ///    .local()  // use local mode to avoid setting global state
    ///    .finish()
    ///    .expect("Failed to configure logfire");
    ///
    /// let subscriber = tracing_subscriber::registry()
    ///    .with(logfire.tracing_layer());
    ///
    /// tracing::subscriber::set_global_default(subscriber)
    ///    .expect("Failed to set global subscriber");
    ///
    /// logfire::info!("Hello world");
    ///
    /// logfire.shutdown().expect("Failed to shutdown logfire");
    /// ```
    #[must_use]
    pub fn tracing_layer<S>(&self) -> LogfireTracingLayer<S>
    where
        S: Subscriber + for<'span> LookupSpan<'span>,
    {
        LogfireTracingLayer::new(
            self.tracer.clone(),
            self.enable_tracing_metrics,
            self.env_filter.clone(),
        )
    }

    /// Called by `LogfireConfigBuilder::finish()`.
    pub(crate) fn from_config_builder(
        config: LogfireConfigBuilder,
    ) -> Result<Logfire, ConfigureError> {
        let LogfireParts {
            local,
            tracer,
            env_filter,
            subscriber,
            tracer_provider,
            meter_provider,
            logger_provider,
            enable_tracing_metrics,
            shutdown_sender,
            ..
        } = Self::build_parts(config, None)?;

        if !local {
            // avoid otel logs firing as these messages are sent regarding "global meter provider"
            // being set
            let _guard = Context::enter_telemetry_suppressed_scope();

            tracing::subscriber::set_global_default(subscriber.clone())?;
            let logger = crate::bridges::log::LogfireLogger::init(tracer.clone());
            log::set_logger(logger)?;
            log::set_max_level(logger.max_level());

            GLOBAL_TRACER
                .set(tracer.clone())
                .map_err(|_| ConfigureError::AlreadyConfigured)?;

            let propagator = opentelemetry::propagation::TextMapCompositePropagator::new(vec![
                Box::new(opentelemetry_sdk::propagation::TraceContextPropagator::new()),
                Box::new(opentelemetry_sdk::propagation::BaggagePropagator::new()),
            ]);
            opentelemetry::global::set_text_map_propagator(propagator);

            opentelemetry::global::set_meter_provider(meter_provider.clone());
        }

        Ok(Logfire {
            tracer_provider,
            tracer,
            env_filter,
            subscriber,
            meter_provider,
            logger_provider,
            enable_tracing_metrics,
            shutdown_sender,
        })
    }

    /// Load token from credentials file if available.
    #[cfg(feature = "data-dir")]
    fn load_token_from_credentials_file(
        data_dir: Option<&Path>,
        env: Option<&HashMap<String, String>>,
    ) -> Result<Option<LogfireCredentials>, ConfigureError> {
        // Determine credentials directory
        let credentials_dir = if let Some(dir) = data_dir {
            Cow::Borrowed(dir)
        } else if let Some(dir) = get_optional_env("LOGFIRE_CREDENTIALS_DIR", env)? {
            Cow::Owned(PathBuf::from(dir))
        } else {
            // Default to .logfire in current directory
            Cow::Borrowed(Path::new(".logfire"))
        };

        let credentials_path = credentials_dir.join("logfire_credentials.json");

        // Return None if file doesn't exist (not an error)
        if !credentials_path.exists() {
            return Ok(None);
        }

        // Read and parse credentials file
        let contents = std::fs::read_to_string(&credentials_path).map_err(|e| {
            ConfigureError::CredentialFileError {
                path: credentials_path.clone(),
                error: e.to_string(),
            }
        })?;

        match serde_json::from_str(&contents) {
            Ok(credentials) => Ok(Some(credentials)),
            Err(e) => Err(ConfigureError::CredentialFileError {
                path: credentials_path.clone(),
                error: format!("JSON parse error: {e}"),
            }),
        }
    }

    #[expect(clippy::too_many_lines)]
    fn build_parts(
        config: LogfireConfigBuilder,
        env: Option<&HashMap<String, String>>,
    ) -> Result<LogfireParts, ConfigureError> {
        let mut token = config.token;
        if token.is_none() {
            token = get_optional_env("LOGFIRE_TOKEN", env)?;
        }

        #[cfg_attr(
            not(feature = "data-dir"),
            expect(unused_mut, reason = "only mutated on data-dir feature")
        )]
        let mut advanced_options = config.advanced.unwrap_or_default();

        // Try loading from credentials file if still no token
        #[cfg(feature = "data-dir")]
        if token.is_none() {
            if let Some(credentials) =
                Self::load_token_from_credentials_file(config.data_dir.as_deref(), env)?
            {
                token = Some(credentials.token);
                advanced_options.base_url = advanced_options
                    .base_url
                    .or(Some(credentials.logfire_api_url));
            }
        }

        let send_to_logfire = match config.send_to_logfire {
            Some(send_to_logfire) => send_to_logfire,
            None => match get_optional_env("LOGFIRE_SEND_TO_LOGFIRE", env)? {
                Some(value) => value.parse()?,
                None => SendToLogfire::Yes,
            },
        };

        let send_to_logfire = match send_to_logfire {
            SendToLogfire::Yes => true,
            SendToLogfire::IfTokenPresent => token.is_some(),
            SendToLogfire::No => false,
        };

        let mut tracer_provider_builder = SdkTracerProvider::builder();
        let mut logger_provider_builder = SdkLoggerProvider::builder();
        let mut meter_provider_builder = SdkMeterProvider::builder();

        if let Some(id_generator) = advanced_options.id_generator {
            tracer_provider_builder = tracer_provider_builder.with_id_generator(id_generator);
        } else {
            tracer_provider_builder =
                tracer_provider_builder.with_id_generator(UlidIdGenerator::new());
        }

<<<<<<< HEAD
        for resource in advanced_options.resources {
=======
        // Add service-specific resources from config
        let mut service_resource_builder = opentelemetry_sdk::Resource::builder_empty();
        let mut has_service_attributes = false;

        if let Some(service_name) = config.service_name {
            service_resource_builder = service_resource_builder.with_service_name(service_name);
            has_service_attributes = true;
        }

        if let Some(service_version) = config.service_version {
            service_resource_builder = service_resource_builder.with_attribute(
                opentelemetry::KeyValue::new("service.version", service_version),
            );
            has_service_attributes = true;
        }

        if let Some(environment) = config.environment {
            service_resource_builder = service_resource_builder.with_attribute(
                opentelemetry::KeyValue::new("deployment.environment.name", environment),
            );
            has_service_attributes = true;
        }

        if has_service_attributes {
            let service_resource = service_resource_builder.build();
            tracer_provider_builder =
                tracer_provider_builder.with_resource(service_resource.clone());
            // Add it to the list for other components too
            advanced_options.resources.push(service_resource);
        }

        for resource in &advanced_options.resources {
>>>>>>> 5fea5f55
            tracer_provider_builder = tracer_provider_builder.with_resource(resource.clone());
            logger_provider_builder = logger_provider_builder.with_resource(resource.clone());
            meter_provider_builder = meter_provider_builder.with_resource(resource);
        }

        let mut http_headers: Option<HashMap<String, String>> = None;

        let logfire_base_url = if send_to_logfire {
            let Some(token) = &token else {
                return Err(ConfigureError::TokenRequired);
            };

            http_headers
                .get_or_insert_default()
                .insert("Authorization".to_string(), format!("Bearer {token}"));

            Some(
                advanced_options
                    .base_url
                    .as_deref()
                    .unwrap_or_else(|| get_base_url_from_token(token)),
            )
        } else {
            None
        };

        let shutdown_sender = if let Some(logfire_base_url) = logfire_base_url {
            let (shutdown_tx, span_processor, log_processor, metrics_processor) =
                spawn_runtime_and_exporters(
                    logfire_base_url,
                    http_headers,
                    config.metrics.is_some(),
                )?;

            tracer_provider_builder = tracer_provider_builder.with_span_processor(span_processor);
            logger_provider_builder = logger_provider_builder.with_log_processor(log_processor);
            if let Some(metrics_processor) = metrics_processor {
                meter_provider_builder = meter_provider_builder.with_reader(metrics_processor);
            }

            Arc::new(Mutex::new(Some(shutdown_tx)))
        } else {
            Arc::new(Mutex::new(None))
        };

        let console_processors = config
            .console_options
            .map(|o| create_console_processors(Arc::new(ConsoleWriter::new(o))));

        if let Some((span_processor, log_processor)) = console_processors {
            tracer_provider_builder = tracer_provider_builder.with_span_processor(span_processor);
            logger_provider_builder = logger_provider_builder.with_log_processor(log_processor);
        }

        for span_processor in config.additional_span_processors {
            tracer_provider_builder = tracer_provider_builder.with_span_processor(span_processor);
        }

        let tracer_provider = tracer_provider_builder.build();
        let tracer = tracer_provider.tracer("logfire");

        if let Some(metrics) = config.metrics {
            for reader in metrics.additional_readers {
                meter_provider_builder = meter_provider_builder.with_reader(reader);
            }
        }

        let meter_provider = meter_provider_builder.build();

        for log_processor in advanced_options.log_record_processors {
            logger_provider_builder = logger_provider_builder.with_log_processor(log_processor);
        }

        let logger_provider = logger_provider_builder.build();
        let logger = Arc::new(logger_provider.logger("logfire"));

        let default_level_filter = config.default_level_filter.unwrap_or(if send_to_logfire {
            // by default, send everything to the logfire platform, for best UX
            LevelFilter::TRACE
        } else {
            // but if printing locally, just set INFO
            LevelFilter::INFO
        });

        let mut filter_builder = env_filter::Builder::new();
        if let Ok(filter) = std::env::var("RUST_LOG") {
            filter_builder.parse(&filter);
        } else {
            filter_builder.parse(&default_level_filter.to_string());
        }

        let tracer = LogfireTracer {
            inner: tracer,
            meter_provider: meter_provider.clone(),
            logger,
            handle_panics: config.install_panic_handler,
            filter: Arc::new(filter_builder.build()),
        };

        let filter = Arc::new(
            tracing_subscriber::EnvFilter::builder()
                .with_default_directive(default_level_filter.into())
                // but allow the user to override this with `RUST_LOG`
                .from_env()?,
        );

        let subscriber = tracing_subscriber::registry().with(LogfireTracingLayer::new(
            tracer.clone(),
            advanced_options.enable_tracing_metrics,
            filter.clone(),
        ));

        if config.install_panic_handler {
            install_panic_handler();
        }

        Ok(LogfireParts {
            local: config.local,
            tracer,
            env_filter: filter,
            subscriber: Arc::new(subscriber),
            tracer_provider,
            meter_provider,
            logger_provider,
            enable_tracing_metrics: advanced_options.enable_tracing_metrics,
            shutdown_sender,
            #[cfg(test)]
            metadata: TestMetadata {
                send_to_logfire,
                logfire_token: token,
                logfire_base_url: logfire_base_url.map(str::to_string),
            },
        })
    }
}

/// A guard that automatically shuts down Logfire when dropped.
///
/// Create this guard by calling [`Logfire::shutdown_guard()`] to ensure clean shutdown
/// when the guard goes out of scope.
#[must_use = "this should be kept alive until logging should be stopped"]
pub struct ShutdownGuard {
    logfire: Option<Logfire>,
}

impl ShutdownGuard {
    /// Shutdown the Logfire instance.
    ///
    /// This will flush all spans and metrics to the exporter.
    ///
    /// # Errors
    ///
    /// See [`ShutdownError`] for possible errors.
    pub fn shutdown(mut self) -> Result<(), ShutdownError> {
        self.shutdown_inner()
    }

    fn shutdown_inner(&mut self) -> Result<(), ShutdownError> {
        if let Some(logfire) = self.logfire.take() {
            logfire.shutdown()?;
        }
        Ok(())
    }
}

#[allow(clippy::print_stderr)]
impl Drop for ShutdownGuard {
    fn drop(&mut self) {
        if let Err(error) = self.shutdown_inner() {
            eprintln!("failed to shutdown logfire cleanly: {error:#?}");
        }
    }
}

struct LogfireParts {
    local: bool,
    tracer: LogfireTracer,
    env_filter: Arc<EnvFilter>,
    subscriber: Arc<dyn Subscriber + Send + Sync>,
    tracer_provider: SdkTracerProvider,
    meter_provider: SdkMeterProvider,
    logger_provider: SdkLoggerProvider,
    enable_tracing_metrics: bool,
    shutdown_sender: Arc<Mutex<Option<tokio::sync::oneshot::Sender<()>>>>,
    #[cfg(test)]
    metadata: TestMetadata,
}

#[cfg(test)]
struct TestMetadata {
    send_to_logfire: bool,
    logfire_token: Option<String>,
    logfire_base_url: Option<String>,
}

/// Install `handler` as part of a chain of panic handlers.
fn install_panic_handler() {
    fn panic_hook(info: &PanicHookInfo) {
        LogfireTracer::try_with(|tracer| {
            if !tracer.handle_panics {
                // this tracer is not handling panics
                return;
            }

            let message = if let Some(s) = info.payload().downcast_ref::<&str>() {
                s
            } else if let Some(s) = info.payload().downcast_ref::<String>() {
                s
            } else {
                ""
            };

            let location = info.location();
            tracer.export_log(
                None,
                &tracing::Span::current().context(),
                format!("panic: {message}"),
                Severity::Error,
                crate::__json_schema!(backtrace),
                location.map(|l| Cow::Owned(l.file().to_string())),
                location.map(std::panic::Location::line),
                None,
                [LogfireValue::new(
                    "backtrace",
                    Some(Backtrace::capture().to_string().into()),
                )],
            );
        });
    }

    static INSTALLED: Once = Once::new();
    INSTALLED.call_once(|| {
        let prev = std::panic::take_hook();
        std::panic::set_hook(Box::new(move |info| {
            panic_hook(info);
            prev(info);
        }));
    });
}

/// Helper for installing a logfire guard locally to a thread.
///
/// FIXME: This is still a bit of a mess, it's only implemented far enough to make tests pass...
#[doc(hidden)]
pub struct LocalLogfireGuard {
    prior: Option<LogfireTracer>,
    #[expect(dead_code, reason = "tracing RAII guard")]
    tracing_guard: DefaultGuard,
    logfire: Logfire,
}

impl LocalLogfireGuard {
    /// Get the current meter provider
    #[must_use]
    pub fn meter_provider(&self) -> &SdkMeterProvider {
        &self.logfire.meter_provider
    }

    /// Convenience function to release this guard and shutdown Logfire.
    pub fn shutdown(self) -> Result<(), ShutdownError> {
        let logfire = self.logfire.clone();
        drop(self); // ensure the guard is dropped before shutdown
        logfire.shutdown()
    }
}

impl Drop for LocalLogfireGuard {
    fn drop(&mut self) {
        // FIXME: if drop order is not consistent with creation order, does this create strange
        // state?
        LOCAL_TRACER.with_borrow_mut(|local_logfire| {
            *local_logfire = self.prior.take();
        });
    }
}

#[doc(hidden)] // used in tests
#[must_use]
pub fn set_local_logfire(logfire: Logfire) -> LocalLogfireGuard {
    let prior =
        LOCAL_TRACER.with_borrow_mut(|local_logfire| local_logfire.replace(logfire.tracer.clone()));

    let tracing_guard = tracing::subscriber::set_default(logfire.subscriber.clone());

    // TODO: metrics??

    LocalLogfireGuard {
        prior,
        tracing_guard,
        logfire,
    }
}

/// Credentials stored in `logfire_credentials.json` files
#[cfg(feature = "data-dir")]
#[derive(serde::Deserialize)]
struct LogfireCredentials {
    token: String,
    #[expect(dead_code, reason = "not used for now")]
    project_name: String,
    #[expect(dead_code, reason = "not used for now")]
    project_url: String,
    logfire_api_url: String,
}

/// Spawns a tokio runtime in a background thread and creates exporters which will use
/// that runtime.
///
/// As per https://github.com/open-telemetry/opentelemetry-rust/pull/3084, using a
/// runtime with suppression is the recommended way to avoid the export process
/// generating telemetry logs (and creating both noise and an infinite cycle).
///
/// It also has the benefit for the `grpc` export that the tonic channel can be created
/// successfully in all cases; it _needs_ a tokio runtime and this way we don't need
/// the user to call `logfire::configure` inside an async context.
fn spawn_runtime_and_exporters(
    logfire_base_url: &str,
    http_headers: Option<HashMap<String, String>>,
    enable_metrics: bool,
) -> Result<
    (
        tokio::sync::oneshot::Sender<()>,
        BatchSpanProcessor<runtime::Tokio>,
        LogProcessorShutdownHack<BatchLogProcessor<runtime::Tokio>>,
        Option<PeriodicReader<impl PushMetricExporter + use<>>>,
    ),
    ConfigureError,
> {
    thread_local! {
        static SUPPRESS_GUARD: RefCell<Option<opentelemetry::ContextGuard>> = const { RefCell::new(None) };
    }

    let rt = tokio::runtime::Builder::new_current_thread()
        .enable_all()
        .worker_threads(1)
        .on_thread_start(|| {
            let suppress_guard = Context::enter_telemetry_suppressed_scope();
            SUPPRESS_GUARD.with(|guard| {
                *guard.borrow_mut() = Some(suppress_guard);
            });
        })
        .on_thread_stop(|| {
            SUPPRESS_GUARD.with(|guard| {
                if let Some(suppress_guard) = guard.borrow_mut().take() {
                    drop(suppress_guard);
                }
            });
        })
        .thread_name("logfire-export-runtime")
        .build()
        .map_err(|e| ConfigureError::Other(e.into()))?;

    let handle = rt.handle().clone();

    // Create oneshot channel for shutdown signaling
    let (shutdown_tx, shutdown_rx) = tokio::sync::oneshot::channel::<()>();

    // Spawn the runtime into a background thread
    std::thread::Builder::new()
        .name("logfire-export-runtime".into())
        .spawn(move || {
            let _guard = Context::enter_telemetry_suppressed_scope();
            let _ = rt.block_on(shutdown_rx);
        })
        .map_err(|e| {
            ConfigureError::Other(format!("failed to create logfire exporter: {e:?}").into())
        })?;

    let (span_processor, log_processor, metrics_processor) = std::thread::scope(|s| {
        s.spawn(|| -> Result<_, ConfigureError> {
            // all these processors spawn tasks on the runtime when they are created.
            let _guard = handle.enter();

            let span_processor = BatchSpanProcessor::builder(
                crate::exporters::span_exporter(logfire_base_url, http_headers.clone())?,
                runtime::Tokio,
            )
            .with_batch_config(
                BatchConfigBuilder::default()
                    .with_scheduled_delay(Duration::from_millis(500)) // 500 matches Python
                    .build(),
            )
            .build();

            let log_processor = LogProcessorShutdownHack::new(
                BatchLogProcessor::builder(
                    crate::exporters::log_exporter(logfire_base_url, http_headers.clone())?,
                    runtime::Tokio,
                )
                .build(),
            );

            let metrics_processor = if enable_metrics {
                Some(
                    PeriodicReader::builder(
                        crate::exporters::metric_exporter(logfire_base_url, http_headers.clone())?,
                        runtime::Tokio,
                    )
                    .build(),
                )
            } else {
                None
            };

            Ok((span_processor, log_processor, metrics_processor))
        })
        .join()
        .map_err(|_| ConfigureError::Other("failed to create logfire processors".into()))?
    })?;

    Ok((
        shutdown_tx,
        span_processor,
        log_processor,
        metrics_processor,
    ))
}

#[cfg(test)]
mod tests {
    use std::{
        sync::{
            Arc,
            atomic::{AtomicBool, Ordering},
        },
        time::Duration,
    };

    use opentelemetry_sdk::trace::{SpanData, SpanProcessor};

    use crate::{ConfigureError, Logfire, config::SendToLogfire, configure};

    #[test]
    fn test_send_to_logfire() {
        for (env, setting, expected) in [
            (vec![], None, Err(ConfigureError::TokenRequired)),
            (vec![("LOGFIRE_TOKEN", "a")], None, Ok(true)),
            (vec![("LOGFIRE_SEND_TO_LOGFIRE", "no")], None, Ok(false)),
            (
                vec![("LOGFIRE_SEND_TO_LOGFIRE", "yes")],
                None,
                Err(ConfigureError::TokenRequired),
            ),
            (
                vec![("LOGFIRE_SEND_TO_LOGFIRE", "yes"), ("LOGFIRE_TOKEN", "a")],
                None,
                Ok(true),
            ),
            (
                vec![("LOGFIRE_SEND_TO_LOGFIRE", "if-token-present")],
                None,
                Ok(false),
            ),
            (
                vec![
                    ("LOGFIRE_SEND_TO_LOGFIRE", "if-token-present"),
                    ("LOGFIRE_TOKEN", "a"),
                ],
                None,
                Ok(true),
            ),
            (
                vec![("LOGFIRE_SEND_TO_LOGFIRE", "no"), ("LOGFIRE_TOKEN", "a")],
                Some(SendToLogfire::Yes),
                Ok(true),
            ),
            (
                vec![("LOGFIRE_SEND_TO_LOGFIRE", "no"), ("LOGFIRE_TOKEN", "a")],
                Some(SendToLogfire::IfTokenPresent),
                Ok(true),
            ),
            (
                vec![("LOGFIRE_SEND_TO_LOGFIRE", "no")],
                Some(SendToLogfire::IfTokenPresent),
                Ok(false),
            ),
        ] {
            let env: std::collections::HashMap<String, String> =
                env.into_iter().map(|(k, v)| (k.into(), v.into())).collect();

            let mut config = crate::configure();
            if let Some(value) = setting {
                config = config.send_to_logfire(value);
            }

            let md = Logfire::build_parts(config, Some(&env)).map(|parts| parts.metadata);

            if let Ok(md) = &md {
                assert!(!md.send_to_logfire || md.logfire_token.is_some());
                assert!(
                    !md.send_to_logfire
                        || md.logfire_base_url.as_deref()
                            == Some("https://logfire-us.pydantic.dev")
                );
            }

            let result = md.as_ref().map(|md| md.send_to_logfire);

            match (expected, result) {
                (Ok(exp), Ok(actual)) => assert_eq!(exp, actual),
                // compare strings because ConfigureError doesn't implement PartialEq
                (Err(exp), Err(actual)) => assert_eq!(exp.to_string(), actual.to_string()),
                (expected, result) => panic!("expected {expected:?}, got {result:?}"),
            }
        }
    }

    #[derive(Debug)]
    struct TestShutdownProcessor {
        shutdown_called: Arc<AtomicBool>,
    }

    impl SpanProcessor for TestShutdownProcessor {
        fn on_start(&self, _: &mut opentelemetry_sdk::trace::Span, _: &opentelemetry::Context) {}

        fn on_end(&self, _: SpanData) {}

        fn force_flush(&self) -> opentelemetry_sdk::error::OTelSdkResult {
            Ok(())
        }

        fn shutdown_with_timeout(&self, _: Duration) -> opentelemetry_sdk::error::OTelSdkResult {
            self.shutdown_called.store(true, Ordering::Relaxed);
            Ok(())
        }
    }

    #[test]
    fn test_shutdown_guard_drop() {
        let shutdown_called = Arc::new(AtomicBool::new(false));

        {
            let logfire = configure()
                .local()
                .send_to_logfire(false)
                .with_additional_span_processor(TestShutdownProcessor {
                    shutdown_called: shutdown_called.clone(),
                })
                .finish()
                .expect("failed to configure logfire");

            let _guard = logfire.shutdown_guard();

            // Guard is alive here, shutdown should not have been called
            assert!(!shutdown_called.load(Ordering::Relaxed));
        }

        // Guard is dropped here, shutdown should be called
        assert!(shutdown_called.load(Ordering::Relaxed));
    }

    #[test]
    fn test_drop_multiple_shutdown_guard() {
        let shutdown_called = Arc::new(AtomicBool::new(false));

        let logfire = configure()
            .local()
            .send_to_logfire(false)
            .with_additional_span_processor(TestShutdownProcessor {
                shutdown_called: shutdown_called.clone(),
            })
            .finish()
            .expect("failed to configure logfire");

        // Having multiple shutdown guards should not cause issues when they are dropped
        {
            let _guard1 = logfire.clone().shutdown_guard();
            let _guard2 = logfire.shutdown_guard();

            // Guards are alive here, shutdown should not have been called
            assert!(!shutdown_called.load(Ordering::Relaxed));
        }

        // Guards have been dropped, shutdown should be called
        assert!(shutdown_called.load(Ordering::Relaxed));
    }

    #[test]
    fn test_manual_shutdown() {
        let shutdown_called = Arc::new(AtomicBool::new(false));

        let logfire = configure()
            .local()
            .send_to_logfire(false)
            .with_additional_span_processor(TestShutdownProcessor {
                shutdown_called: shutdown_called.clone(),
            })
            .finish()
            .expect("failed to configure logfire");

        // Not shutdown yet
        assert!(!shutdown_called.load(Ordering::Relaxed));

        // Manual shutdown should work
        logfire.shutdown().expect("shutdown should succeed");

        // Shutdown should have been called
        assert!(shutdown_called.load(Ordering::Relaxed));
    }

    #[test]
    #[allow(clippy::unwrap_used)]
    #[should_panic(expected = "OtelError(AlreadyShutdown)")]
    fn test_multiple_shutdown_calls() {
        let logfire = configure()
            .local()
            .send_to_logfire(false)
            .finish()
            .expect("failed to configure logfire");

        // First `shutdown` call should succeed
        logfire.shutdown().expect("first shutdown should succeed");

        // Second `shutdown` call should fail
        logfire.shutdown().unwrap();
    }

    #[test]
    #[cfg(feature = "data-dir")]
    fn test_credentials_file_loading() {
        const CREDENTIALS_JSON: &str = r#"{
    "token": "test_token_123",
    "project_name": "test-project",
    "project_url": "https://logfire-eu.pydantic.dev/test-org/test-project",
    "logfire_api_url": "https://test-api-url.com"
}"#;

        let temp_dir = tempfile::tempdir().expect("failed to create temp dir");

        // Write credentials file
        let credentials_path = temp_dir.path().join("logfire_credentials.json");
        std::fs::write(&credentials_path, CREDENTIALS_JSON).unwrap();

        // Test that credentials are loaded when using with_data_dir
        let config = crate::configure()
            .local()
            .send_to_logfire(SendToLogfire::IfTokenPresent)
            .with_data_dir(temp_dir.path());

        let md = Logfire::build_parts(config, None).unwrap().metadata;

        assert_eq!(md.send_to_logfire, true);
        assert_eq!(md.logfire_token.as_deref(), Some("test_token_123"));
        assert_eq!(
            md.logfire_base_url.as_deref(),
            Some("https://test-api-url.com")
        );
    }

    #[test]
    #[cfg(feature = "data-dir")]
    fn test_credentials_file_loading_env_var() {
        const CREDENTIALS_JSON: &str = r#"{
    "token": "test_token_123",
    "project_name": "test-project",
    "project_url": "https://logfire-eu.pydantic.dev/test-org/test-project",
    "logfire_api_url": "https://test-api-url.com"
}"#;

        let temp_dir = tempfile::tempdir().expect("failed to create temp dir");

        // Write credentials file
        let credentials_path = temp_dir.path().join("logfire_credentials.json");
        std::fs::write(&credentials_path, CREDENTIALS_JSON).unwrap();

        // Test that credentials are loaded when using with_data_dir
        let config = crate::configure().local();

        let env: std::collections::HashMap<String, String> = [(
            "LOGFIRE_CREDENTIALS_DIR".to_string(),
            temp_dir.path().display().to_string(),
        )]
        .into_iter()
        .collect();

        let md = Logfire::build_parts(config, Some(&env)).unwrap().metadata;

        assert_eq!(md.send_to_logfire, true);
        assert_eq!(md.logfire_token.as_deref(), Some("test_token_123"));
        assert_eq!(
            md.logfire_base_url.as_deref(),
            Some("https://test-api-url.com")
        );
    }

    #[test]
    #[cfg(feature = "data-dir")]
    fn test_credentials_file_error_handling() {
        // Create a temporary directory using tempfile
        let temp_dir = tempfile::tempdir().expect("failed to create temp dir");
        let credentials_path = temp_dir.path().join("logfire_credentials.json");

        // Test with invalid JSON
        std::fs::write(&credentials_path, "invalid json").unwrap();

        let result = crate::configure()
            .local()
            .send_to_logfire(true) // This should require a token
            .with_data_dir(temp_dir.path())
            .finish();

        // Should get a credential file error due to invalid JSON
        assert!(result.is_err());
        if let Err(e) = result {
            assert!(matches!(
                e,
                crate::ConfigureError::CredentialFileError { .. }
            ));
        }
        // temp_dir is cleaned up automatically
    }

    #[test]
    #[cfg(feature = "data-dir")]
    fn test_no_credentials_file_fallback() {
        // Create a temporary directory without any credentials file using tempfile
        let temp_dir = tempfile::tempdir().expect("failed to create temp dir");

        let result = crate::configure()
            .local()
            .send_to_logfire(true) // This should require a token
            .with_data_dir(temp_dir.path())
            .finish();

        // Should get TokenRequired error since no credentials file exists
        assert!(result.is_err());
        if let Err(e) = result {
            assert!(matches!(e, crate::ConfigureError::TokenRequired));
        }
        // temp_dir is cleaned up automatically
    }
}<|MERGE_RESOLUTION|>--- conflicted
+++ resolved
@@ -301,9 +301,6 @@
                 tracer_provider_builder.with_id_generator(UlidIdGenerator::new());
         }
 
-<<<<<<< HEAD
-        for resource in advanced_options.resources {
-=======
         // Add service-specific resources from config
         let mut service_resource_builder = opentelemetry_sdk::Resource::builder_empty();
         let mut has_service_attributes = false;
@@ -329,14 +326,10 @@
 
         if has_service_attributes {
             let service_resource = service_resource_builder.build();
-            tracer_provider_builder =
-                tracer_provider_builder.with_resource(service_resource.clone());
-            // Add it to the list for other components too
             advanced_options.resources.push(service_resource);
         }
 
-        for resource in &advanced_options.resources {
->>>>>>> 5fea5f55
+        for resource in advanced_options.resources {
             tracer_provider_builder = tracer_provider_builder.with_resource(resource.clone());
             logger_provider_builder = logger_provider_builder.with_resource(resource.clone());
             meter_provider_builder = meter_provider_builder.with_resource(resource);
@@ -645,13 +638,14 @@
 /// Spawns a tokio runtime in a background thread and creates exporters which will use
 /// that runtime.
 ///
-/// As per https://github.com/open-telemetry/opentelemetry-rust/pull/3084, using a
+/// As per <https://github.com/open-telemetry/opentelemetry-rust/pull/3084>, using a
 /// runtime with suppression is the recommended way to avoid the export process
 /// generating telemetry logs (and creating both noise and an infinite cycle).
 ///
 /// It also has the benefit for the `grpc` export that the tonic channel can be created
 /// successfully in all cases; it _needs_ a tokio runtime and this way we don't need
 /// the user to call `logfire::configure` inside an async context.
+#[allow(clippy::type_complexity)] // internal type, not exposed to users
 fn spawn_runtime_and_exporters(
     logfire_base_url: &str,
     http_headers: Option<HashMap<String, String>>,
@@ -732,7 +726,7 @@
             let metrics_processor = if enable_metrics {
                 Some(
                     PeriodicReader::builder(
-                        crate::exporters::metric_exporter(logfire_base_url, http_headers.clone())?,
+                        crate::exporters::metric_exporter(logfire_base_url, http_headers)?,
                         runtime::Tokio,
                     )
                     .build(),
