--- conflicted
+++ resolved
@@ -832,7 +832,121 @@
     }
 
     #[test]
-<<<<<<< HEAD
+    #[cfg(feature = "data-dir")]
+    fn test_credentials_file_loading() {
+        const CREDENTIALS_JSON: &str = r#"{
+    "token": "test_token_123",
+    "project_name": "test-project",
+    "project_url": "https://logfire-eu.pydantic.dev/test-org/test-project",
+    "logfire_api_url": "https://test-api-url.com"
+}"#;
+
+        let temp_dir = tempfile::tempdir().expect("failed to create temp dir");
+
+        // Write credentials file
+        let credentials_path = temp_dir.path().join("logfire_credentials.json");
+        std::fs::write(&credentials_path, CREDENTIALS_JSON).unwrap();
+
+        // Test that credentials are loaded when using with_data_dir
+        let config = crate::configure()
+            .local()
+            .send_to_logfire(SendToLogfire::IfTokenPresent)
+            .with_data_dir(temp_dir.path());
+
+        let md = Logfire::build_parts(config, None).unwrap().metadata;
+
+        assert_eq!(md.send_to_logfire, true);
+        assert_eq!(md.logfire_token.as_deref(), Some("test_token_123"));
+        assert_eq!(
+            md.logfire_base_url.as_deref(),
+            Some("https://test-api-url.com")
+        );
+    }
+
+    #[test]
+    #[cfg(feature = "data-dir")]
+    fn test_credentials_file_loading_env_var() {
+        const CREDENTIALS_JSON: &str = r#"{
+    "token": "test_token_123",
+    "project_name": "test-project",
+    "project_url": "https://logfire-eu.pydantic.dev/test-org/test-project",
+    "logfire_api_url": "https://test-api-url.com"
+}"#;
+
+        let temp_dir = tempfile::tempdir().expect("failed to create temp dir");
+
+        // Write credentials file
+        let credentials_path = temp_dir.path().join("logfire_credentials.json");
+        std::fs::write(&credentials_path, CREDENTIALS_JSON).unwrap();
+
+        // Test that credentials are loaded when using with_data_dir
+        let config = crate::configure().local();
+
+        let env: std::collections::HashMap<String, String> = [(
+            "LOGFIRE_CREDENTIALS_DIR".to_string(),
+            temp_dir.path().display().to_string(),
+        )]
+        .into_iter()
+        .collect();
+
+        let md = Logfire::build_parts(config, Some(&env)).unwrap().metadata;
+
+        assert_eq!(md.send_to_logfire, true);
+        assert_eq!(md.logfire_token.as_deref(), Some("test_token_123"));
+        assert_eq!(
+            md.logfire_base_url.as_deref(),
+            Some("https://test-api-url.com")
+        );
+    }
+
+    #[test]
+    #[cfg(feature = "data-dir")]
+    fn test_credentials_file_error_handling() {
+        // Create a temporary directory using tempfile
+        let temp_dir = tempfile::tempdir().expect("failed to create temp dir");
+        let credentials_path = temp_dir.path().join("logfire_credentials.json");
+
+        // Test with invalid JSON
+        std::fs::write(&credentials_path, "invalid json").unwrap();
+
+        let result = crate::configure()
+            .local()
+            .send_to_logfire(true) // This should require a token
+            .with_data_dir(temp_dir.path())
+            .finish();
+
+        // Should get a credential file error due to invalid JSON
+        assert!(result.is_err());
+        if let Err(e) = result {
+            assert!(matches!(
+                e,
+                crate::ConfigureError::CredentialFileError { .. }
+            ));
+        }
+        // temp_dir is cleaned up automatically
+    }
+
+    #[test]
+    #[cfg(feature = "data-dir")]
+    fn test_no_credentials_file_fallback() {
+        // Create a temporary directory without any credentials file using tempfile
+        let temp_dir = tempfile::tempdir().expect("failed to create temp dir");
+
+        let result = crate::configure()
+            .local()
+            .send_to_logfire(true) // This should require a token
+            .with_data_dir(temp_dir.path())
+            .finish();
+
+        // Should get TokenRequired error since no credentials file exists
+        assert!(result.is_err());
+        if let Err(e) = result {
+            assert!(matches!(e, crate::ConfigureError::TokenRequired));
+        }
+        // temp_dir is cleaned up automatically
+    }
+
+    #[test]
     #[allow(clippy::unwrap_used)]
     fn test_exponential_histogram_view() {
         let exporter = InMemoryMetricExporter::default();
@@ -899,119 +1013,5 @@
             data,
             opentelemetry_sdk::metrics::data::MetricData::ExponentialHistogram(_)
         )
-=======
-    #[cfg(feature = "data-dir")]
-    fn test_credentials_file_loading() {
-        const CREDENTIALS_JSON: &str = r#"{
-    "token": "test_token_123",
-    "project_name": "test-project",
-    "project_url": "https://logfire-eu.pydantic.dev/test-org/test-project",
-    "logfire_api_url": "https://test-api-url.com"
-}"#;
-
-        let temp_dir = tempfile::tempdir().expect("failed to create temp dir");
-
-        // Write credentials file
-        let credentials_path = temp_dir.path().join("logfire_credentials.json");
-        std::fs::write(&credentials_path, CREDENTIALS_JSON).unwrap();
-
-        // Test that credentials are loaded when using with_data_dir
-        let config = crate::configure()
-            .local()
-            .send_to_logfire(SendToLogfire::IfTokenPresent)
-            .with_data_dir(temp_dir.path());
-
-        let md = Logfire::build_parts(config, None).unwrap().metadata;
-
-        assert_eq!(md.send_to_logfire, true);
-        assert_eq!(md.logfire_token.as_deref(), Some("test_token_123"));
-        assert_eq!(
-            md.logfire_base_url.as_deref(),
-            Some("https://test-api-url.com")
-        );
-    }
-
-    #[test]
-    #[cfg(feature = "data-dir")]
-    fn test_credentials_file_loading_env_var() {
-        const CREDENTIALS_JSON: &str = r#"{
-    "token": "test_token_123",
-    "project_name": "test-project",
-    "project_url": "https://logfire-eu.pydantic.dev/test-org/test-project",
-    "logfire_api_url": "https://test-api-url.com"
-}"#;
-
-        let temp_dir = tempfile::tempdir().expect("failed to create temp dir");
-
-        // Write credentials file
-        let credentials_path = temp_dir.path().join("logfire_credentials.json");
-        std::fs::write(&credentials_path, CREDENTIALS_JSON).unwrap();
-
-        // Test that credentials are loaded when using with_data_dir
-        let config = crate::configure().local();
-
-        let env: std::collections::HashMap<String, String> = [(
-            "LOGFIRE_CREDENTIALS_DIR".to_string(),
-            temp_dir.path().display().to_string(),
-        )]
-        .into_iter()
-        .collect();
-
-        let md = Logfire::build_parts(config, Some(&env)).unwrap().metadata;
-
-        assert_eq!(md.send_to_logfire, true);
-        assert_eq!(md.logfire_token.as_deref(), Some("test_token_123"));
-        assert_eq!(
-            md.logfire_base_url.as_deref(),
-            Some("https://test-api-url.com")
-        );
-    }
-
-    #[test]
-    #[cfg(feature = "data-dir")]
-    fn test_credentials_file_error_handling() {
-        // Create a temporary directory using tempfile
-        let temp_dir = tempfile::tempdir().expect("failed to create temp dir");
-        let credentials_path = temp_dir.path().join("logfire_credentials.json");
-
-        // Test with invalid JSON
-        std::fs::write(&credentials_path, "invalid json").unwrap();
-
-        let result = crate::configure()
-            .local()
-            .send_to_logfire(true) // This should require a token
-            .with_data_dir(temp_dir.path())
-            .finish();
-
-        // Should get a credential file error due to invalid JSON
-        assert!(result.is_err());
-        if let Err(e) = result {
-            assert!(matches!(
-                e,
-                crate::ConfigureError::CredentialFileError { .. }
-            ));
-        }
-        // temp_dir is cleaned up automatically
-    }
-
-    #[test]
-    #[cfg(feature = "data-dir")]
-    fn test_no_credentials_file_fallback() {
-        // Create a temporary directory without any credentials file using tempfile
-        let temp_dir = tempfile::tempdir().expect("failed to create temp dir");
-
-        let result = crate::configure()
-            .local()
-            .send_to_logfire(true) // This should require a token
-            .with_data_dir(temp_dir.path())
-            .finish();
-
-        // Should get TokenRequired error since no credentials file exists
-        assert!(result.is_err());
-        if let Err(e) = result {
-            assert!(matches!(e, crate::ConfigureError::TokenRequired));
-        }
-        // temp_dir is cleaned up automatically
->>>>>>> b43da2b7
     }
 }